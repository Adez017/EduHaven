import jwt from "jsonwebtoken";
import User from "../Model/UserModel.js";

const authMiddleware = async (req, res, next) => {
  const token = req.headers.authorization?.split(" ")[1];
  if (!token) {
    return res
      .status(401)
      .json({ success: false, error: "Unauthorized: No token provided." });
  }

  try {
    const decoded = jwt.verify(token, process.env.JWT_SECRET);
<<<<<<< HEAD
    req.user = await User.findById(decoded.id).select('-password');
    if (!req.user) {
      return res.status(401).json({ success: false, error: 'Unauthorized: User not found' });
    }
    next();
  } catch (error) {
    console.error('Token verification failed:', error.message);
    res.status(401).json({ success: false, error: 'Unauthorized: Invalid token' });
=======
    // console.log('Decoded JWT:', decoded);
    req.user = await User.findById(decoded.id).select("-password");

    if (!req.user) {
      return res
        .status(401)
        .json({ success: false, error: "Unauthorized: User not found" });
    }

    next();
  } catch (error) {
    if (error.name === "TokenExpiredError") {
      return res
        .status(401)
        .json({ success: false, error: "Unauthorized: Token expired" });
    }

    res
      .status(401)
      .json({ success: false, error: "Unauthorized: Invalid token" });
>>>>>>> 28e4955b
  }
};

export default authMiddleware;<|MERGE_RESOLUTION|>--- conflicted
+++ resolved
@@ -11,16 +11,7 @@
 
   try {
     const decoded = jwt.verify(token, process.env.JWT_SECRET);
-<<<<<<< HEAD
-    req.user = await User.findById(decoded.id).select('-password');
-    if (!req.user) {
-      return res.status(401).json({ success: false, error: 'Unauthorized: User not found' });
-    }
-    next();
-  } catch (error) {
-    console.error('Token verification failed:', error.message);
-    res.status(401).json({ success: false, error: 'Unauthorized: Invalid token' });
-=======
+
     // console.log('Decoded JWT:', decoded);
     req.user = await User.findById(decoded.id).select("-password");
 
@@ -41,7 +32,6 @@
     res
       .status(401)
       .json({ success: false, error: "Unauthorized: Invalid token" });
->>>>>>> 28e4955b
   }
 };
 

import { Resend } from "resend";
import dotenv from "dotenv";
import fetch, { Headers, Request, Response } from "node-fetch";

// Set up global fetch objects for Resend
global.Headers = Headers;
global.fetch = fetch;
global.Request = Request;
global.Response = Response;

dotenv.config();
const resend = new Resend(process.env.RESEND_KEY);

const sendEmail = async (Email, FirstName, otp,emailType) => {
  try {
    // different email content based on signupor reset
    const emailContent = {
      signup: {
        subject: "Confirm your Email Address – Eduhaven",
        greeting: `Hello ${FirstName},`,
        message: `Thanks for signing up for <strong>Eduhaven</strong>! To verify your email address, please use the OTP below:`,
        footer: `Welcome aboard, <br/>The Eduhaven Team`,
        disclaimer: `You received this email because you signed up for Eduhaven. If this wasn't you, please disregard this message.`
      },
      reset: {
        subject: "Password Reset Request – Eduhaven",
        greeting: `Hello ${FirstName},`,
        message: `We received a request to reset your password for your <strong>Eduhaven</strong> account. Please use the OTP below to continue:`,
        footer: `If you didn't request this password reset, please ignore this email. <br/>The Eduhaven Team`,
        disclaimer: `You received this email because a password reset was requested for your Eduhaven account. If this wasn't you, please disregard this message and consider changing your password.`
      }
    };

    const content = emailContent[emailType] || emailContent.signup;

    const response = await resend.emails.send({
      from: "Eduahaven <noreply@eduhaven.online>",
<<<<<<< HEAD
      to:Email,
      subject: content.subject,
=======
      to: Email,
      subject: "Confirm your Email Address – Eduahaven",
>>>>>>> a4ce2706
      html: `
        <div style="font-family: Arial, sans-serif; max-width: 600px; margin: auto; padding: 20px; border: 1px solid #e0e0e0; border-radius: 10px; background-color: #ffffff;">
          <h2 style="color: #4A90E2;">${content.greeting}</h2>
          <p style="font-size: 16px; color: #333333;">
            ${content.message}
          </p>

          <div style="text-align: center; margin: 30px 0;">
            <span style="display: inline-block; background-color: #f5f5f5; padding: 15px 25px; font-size: 24px; font-weight: bold; color: #222; letter-spacing: 3px; border-radius: 6px;">
              ${otp}
            </span>
          </div>

          <p style="font-size: 14px; color: #777777;">
           This code will expire in ${emailType === 'reset' ? '15' : '10'} minutes. If you didn't request this email, you can safely ignore it.
          </p>

          <p style="font-size: 16px; color: #333333;">${content.footer}</p>

          <hr style="margin: 40px 0; border: none; border-top: 1px solid #eeeeee;" />

          <p style="font-size: 12px; color: #999999; text-align: center;">
            ${content.disclaimer}
          </p>
        </div>
      `,
    });

    console.log(`${emailType} email sent!`, response);
  } catch (error) {
    console.error(`Error sending ${emailType} email: `, error);
  }
};

export default sendEmail;<|MERGE_RESOLUTION|>--- conflicted
+++ resolved
@@ -35,13 +35,8 @@
 
     const response = await resend.emails.send({
       from: "Eduahaven <noreply@eduhaven.online>",
-<<<<<<< HEAD
       to:Email,
       subject: content.subject,
-=======
-      to: Email,
-      subject: "Confirm your Email Address – Eduahaven",
->>>>>>> a4ce2706
       html: `
         <div style="font-family: Arial, sans-serif; max-width: 600px; margin: auto; padding: 20px; border: 1px solid #e0e0e0; border-radius: 10px; background-color: #ffffff;">
           <h2 style="color: #4A90E2;">${content.greeting}</h2>

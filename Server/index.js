--- conflicted
+++ resolved
@@ -1,65 +1,49 @@
 import express from "express";
-<<<<<<< HEAD
 import { ConnectDB } from "./Database/Db.js";
 import cors from "cors";
 import dotenv from "dotenv";
 import cookieParser from "cookie-parser";
-=======
->>>>>>> a4ce2706
 import { createServer } from "http";
 import { Server } from "socket.io";
-import dotenv from "dotenv";
-import cookieParser from "cookie-parser";
-import cors from "cors";
 import fetch, { Headers, Request, Response } from "node-fetch";
 
-import { ConnectDB } from "./Database/Db.js";
 import authRoutes from "./Routes/AuthRoutes.js";
 import TodoRoutes from "./Routes/ToDoRoutes.js";
 import NotesRoutes from "./Routes/NotesRoutes.js";
 import EventRoutes from "./Routes/EventRoutes.js";
 import StudySessionRoutes from "./Routes/StudySessionRoutes.js";
 import SessionRoomRoutes from "./Routes/SessionRoomRoutes.js";
-<<<<<<< HEAD
+import FriendsRoutes from "./Routes/FriendsRoutes.js";
+import UserRoutes from "./Routes/UserRoutes.js";
 
 import { applySecurity } from "./security/securityMiddleware.js";
 import { initializeSocket } from "./Socket/socket.js";
-
-import fetch, { Headers, Request, Response } from "node-fetch";
-=======
-import FriendsRoutes from "./Routes/FriendsRoutes.js";
-import UserRoutes from "./Routes/UserRoutes.js";
-import { initializeSocket } from "./Socket/socket.js";
-
 import notFound from "./Middlewares/notFound.js";
 import errorHandler from "./Middlewares/errorHandler.js";
->>>>>>> a4ce2706
 
 dotenv.config();
 
+// Polyfill fetch for Node
 if (!globalThis.fetch) {
-    globalThis.fetch = fetch;
-    globalThis.Headers = Headers;
-    globalThis.Request = Request;
-    globalThis.Response = Response;
+  globalThis.fetch = fetch;
+  globalThis.Headers = Headers;
+  globalThis.Request = Request;
+  globalThis.Response = Response;
 }
 
 const app = express();
-<<<<<<< HEAD
-const port = 3000;
-=======
 const port = process.env.PORT || 3000;
+const server = createServer(app);
 
->>>>>>> a4ce2706
-const server = createServer(app);
 const io = new Server(server, {
-    cors: {
-        origin: process.env.CORS_ORIGIN || "http://localhost:5173",
-        methods: ["GET", "POST"],
-        credentials: true,
-    },
+  cors: {
+    origin: process.env.CORS_ORIGIN || "http://localhost:5173",
+    methods: ["GET", "POST"],
+    credentials: true,
+  },
 });
 
+// Middlewares
 app.use(express.json());
 app.use(cors({ origin: process.env.CORS_ORIGIN, credentials: true }));
 app.use(cookieParser());
@@ -69,15 +53,17 @@
 
 // Health check endpoint
 app.get("/uptime", (req, res) => {
-    res.status(200).json({
-        status: "ok",
-        message: "Server is healthy",
-        timestamp: new Date(),
-    });
+  res.status(200).json({
+    status: "ok",
+    message: "Server is healthy",
+    timestamp: new Date(),
+  });
 });
 
+// Basic route
 app.get("/", (req, res) => res.send("Hello, World!"));
 
+// API Routes
 app.use("/auth", authRoutes);
 app.use("/todo", TodoRoutes);
 app.use("/note", NotesRoutes);
@@ -87,17 +73,15 @@
 app.use("/friends", FriendsRoutes);
 app.use("/user", UserRoutes);
 
+// Error handling
 app.use(notFound);
 app.use(errorHandler);
 
+// Initialize Socket
 initializeSocket(io);
 
+// Start server & connect DB
 server.listen(port, () => {
-<<<<<<< HEAD
-    ConnectDB();
-    console.log(`Server running at http://localhost:${port}`);
-=======
   ConnectDB();
   console.log(`🚀 Server running at http://localhost:${port}`);
->>>>>>> a4ce2706
 });
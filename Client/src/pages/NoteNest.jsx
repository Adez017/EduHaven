--- conflicted
+++ resolved
@@ -622,14 +622,10 @@
       </select>
       <div className="flex items-end gap-3">
         <div className="flex-1">
-<<<<<<< HEAD
+
           <label htmlFor="input-unit" className="block mb-1 font-semibold text-cyan-300">From</label>
           <select 
             id="input-unit"
-=======
-          <label className="block mb-1 font-semibold text-cyan-300">From</label>
-          <select
->>>>>>> 3dadf0fe
             value={inputUnit}
             onChange={(e) => setInputUnit(e.target.value)}
             className="w-full p-2 rounded bg-slate-800 border border-cyan-600 text-white"
@@ -658,18 +654,11 @@
           ⇄
         </button>
         <div className="flex-1">
-<<<<<<< HEAD
           <label htmlFor="output-unit" className="block mb-1 font-semibold text-cyan-300">To</label>
           <select 
             id="output-unit" 
             value={outputUnit} 
             onChange={(e) => setOutputUnit(e.target.value)} 
-=======
-          <label className="block mb-1 font-semibold text-cyan-300">To</label>
-          <select
-            value={outputUnit}
-            onChange={(e) => setOutputUnit(e.target.value)}
->>>>>>> 3dadf0fe
             className="w-full p-2 rounded bg-slate-800 border border-cyan-600 text-white"
           >
             {category === "temperature"

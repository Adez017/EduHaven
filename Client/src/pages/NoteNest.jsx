<<<<<<< HEAD
import React, { useRef,useEffect, useState } from 'react';
import { Button } from "@/components/ui/button";
=======
import React, { useRef, useEffect, useState } from "react";
>>>>>>> ee53d096

function NotesSection() {
  const [highlightMode, setHighlightMode] = useState(false);
  const [highlightColor, setHighlightColor] = useState("yellow");
  const [handwritten, setHandwritten] = useState(false);
  const noteRef = useRef(null);
  const fileInputRef = useRef(null);

  const applyHighlight = (color) => {
    const selection = window.getSelection();
    if (!selection.rangeCount || selection.isCollapsed) return;

    const range = selection.getRangeAt(0);

    const span = document.createElement("span");
    span.style.backgroundColor = color;
    span.style.color = "black";
    const extractedContents = range.extractContents();
    span.appendChild(extractedContents);
    range.insertNode(span);
    selection.removeAllRanges();
  };

  const toggleHandwritten = () => setHandwritten((v) => !v);
  const handleBold = () => document.execCommand("bold");

  const clearNotes = () => {
    if (noteRef.current) noteRef.current.innerHTML = "";
  };

  const handleImageInsert = (e) => {
    const file = e.target.files[0];
    if (!file) return;
    const reader = new FileReader();
    reader.onload = () => {
      const img = document.createElement("img");
      img.src = reader.result;
      img.style.maxWidth = "100%";
      if (noteRef.current) noteRef.current.appendChild(img);
    };
    reader.readAsDataURL(file);
  };

  return (
    <div className="w-1/2 relative flex flex-col border border-gray-300 rounded-md p-6 bg-amber-50 shadow-md select-text">
      {/* Handwritten toggle top-right */}
      <div className="absolute top-4 right-6 flex items-center space-x-2">
        <label
          htmlFor="handwrittenToggle"
          className="font-semibold text-amber-900 select-none"
        >
          Handwritten
        </label>
        <input
          id="handwrittenToggle"
          type="checkbox"
          checked={handwritten}
          onChange={toggleHandwritten}
          className="cursor-pointer"
        />
      </div>

      <h2 className="text-2xl font-semibold mb-5 text-amber-900">Notes</h2>

      {/* Buttons */}
      <div className="flex gap-4 flex-wrap mb-6">
        <Button
          variant="secondary"
          onClick={handleBold}
          className="px-4 py-2 rounded-md bg-amber-800 text-amber-50 hover:bg-amber-900 transition-shadow shadow-sm"
          title="Bold selected text"
        >
          Bold
        </Button>

<<<<<<< HEAD
       {/* Highlight colors */}
       <div className="flex items-center space-x-2">
  {['yellow', 'red', 'pink', 'limegreen'].map((color) => (
    <Button
      variant="secondary"
      key={color}
      onClick={() => {
        const selection = window.getSelection();
        if (!selection.rangeCount || selection.isCollapsed) return;
        document.execCommand('hiliteColor', false, color);
      }}
      className="w-8 h-8 rounded border"
      style={{ backgroundColor: color }}
      title={`Highlight ${color.charAt(0).toUpperCase() + color.slice(1)}`}
    />
  ))}
</div>

=======
        {/* Highlight colors */}
        <div className="flex items-center space-x-2">
          {["yellow", "red", "pink", "limegreen"].map((color) => (
            <button
              key={color}
              onClick={() => {
                const selection = window.getSelection();
                if (!selection.rangeCount || selection.isCollapsed) return;
                document.execCommand("hiliteColor", false, color);
              }}
              className="w-8 h-8 rounded border"
              style={{ backgroundColor: color }}
              title={`Highlight ${color.charAt(0).toUpperCase() + color.slice(1)}`}
            />
          ))}
        </div>
>>>>>>> ee53d096

        <Button
          variant="primary"
          onClick={() => fileInputRef.current?.click()}
          className="px-4 py-2 rounded-md bg-green-600 text-white hover:bg-green-700 transition-shadow shadow-sm"
          title="Insert Image"
        >
          Insert Image
        </Button>
        <Button
          variant="danger"
          onClick={clearNotes}
          className="px-4 py-2 rounded-md bg-red-600 text-white hover:bg-red-700 transition-shadow shadow-sm"
          title="Clear all notes"
        >
          Clear Notes
        </Button>
      </div>

      {/* Editable area */}
      <div
        ref={noteRef}
        contentEditable
        spellCheck={true}
        suppressContentEditableWarning={true}
        className={`flex-1 p-6 border border-gray-300 rounded-md overflow-auto outline-none min-h-[60vh] leading-[32px] bg-amber-50 text-amber-900 ${
          handwritten ? "italic font-handwriting" : "not-italic font-sans"
        }`}
        style={{
          backgroundImage:
            // Line placed 4px below the bottom of each 32px line-height block
            "repeating-linear-gradient(to bottom, transparent 0, transparent 28px, #3b82f6 29px, transparent 30px)",
          backgroundSize: "100% 32px", // Matches line height
          fontFamily: handwritten
            ? "'Comic Sans MS', cursive, sans-serif"
            : "system-ui, sans-serif",
          whiteSpace: "pre-wrap",
          wordBreak: "break-word",
          outline: "none",
          boxSizing: "border-box", // Important for padding inside width/height
        }}
        onMouseUp={() => {
          const selection = window.getSelection();
          if (highlightMode && selection && !selection.isCollapsed)
            handleHighlight();
        }}
      ></div>

      <input
        type="file"
        accept="image/*"
        ref={fileInputRef}
        className="hidden"
        onChange={handleImageInsert}
      />
    </div>
  );
}

export default function NoteNest() {
  const [activeTool, setActiveTool] = useState("MindMap");

  return (
<<<<<<< HEAD
     <>
     <h2 className="text-center font-bold text-5xl mb-2 text-red-400">NoteNest</h2>
    <div className="flex w-full h-[calc(100vh)] rounded-lg   bg-transparent p-4 gap-6">
      {/* LEFT SIDE */}

      <NotesSection />
      
      {/* RIGHT SIDE - Tools */}
      <div className="w-1/2 flex flex-col rounded-md p-4 bg-gradient-to-br from-[#0f172a] via-[#1e293b] to-[#0f172a] shadow-lg text-white border text-center">
        <h2 className="text-2xl font-bold mb-5 text-cyan-400 tracking-wide">NoteNest</h2>
        <nav className="flex gap-3 flex-wrap mb-6">
{['calculator', 'graph', 'unitconverter', 'MindMap', 'flashcard', 'tasktracker', 'canvas'].map((tool) => (
            <Button variant="secondary" key={tool} onClick={() => setActiveTool(tool)}  className={`px-4 py-2 rounded-lg font-semibold tracking-wide transition 
            ${
                  activeTool === tool
                    ? 'bg-cyan-500 text-white shadow-lg shadow-cyan-500/70'
                    : 'bg-cyan-900/40 hover:bg-cyan-600 hover:shadow-md hover:shadow-cyan-500/50'
                }`}
            >
              {tool === 'calculator'
                      ? 'Scientific Calculator'
                      : tool === 'graph'
                      ? 'Graph Plotter'
                      : tool === 'unitconverter'
                      ? 'Unit Converter'
                      : tool === 'MindMap'
                      ? 'MindMAP'
                      : tool === 'flashcard'
                      ? 'Flashcards'
                      : tool === 'tasktracker'
                      ? 'Task & Assignment Tracker'
                      : tool === 'canvas'
                      ? 'Drawing Canvas'
                      : ''}
                </Button>
              ))}
             </nav>

        <div className="flex-1 overflow-auto rounded-md bg-[#182635] p-5 shadow-inner shadow-cyan-800 min-h-[60vh]">
          {activeTool === 'calculator' && <ScientificCalculator />}
          {activeTool === 'graph' && <GraphPlotter />}
          {activeTool === 'unitconverter' && <UnitConverter />}
          {activeTool === 'MindMap' && <MindMap />}
          {activeTool === 'flashcard' && <FlashcardMaker />}
          {activeTool === 'tasktracker' && <TaskAssignmentTracker />}
          {activeTool === 'canvas' && <DrawingCanvas />}
        </div>
      </div>
    </div>
   </>
  );
}

// --- Scientific Calculator ---
function ScientificCalculator() {
  const [input, setInput] = useState("");
  const [output, setOutput] = useState("");
  const appendInput = (val) => setInput((prev) => prev + val);

  const clearAll = () => {
    setInput("");
    setOutput("");
  };


  const backspace = () => {
    setInput((prev) => prev.slice(0, -1));
  };


  const evaluateExpression = (expr) => {
    let expression = expr.replace(/\^/g, "**");

    expression = expression
      .replace(/π/g, "Math.PI")
      .replace(/e/g, "Math.E");
    expression = expression
      .replace(/sin/g, "Math.sin")
      .replace(/cos/g, "Math.cos")
      .replace(/tan/g, "Math.tan")
      .replace(/log/g, "Math.log10")
      .replace(/ln/g, "Math.log")
      .replace(/sqrt/g, "Math.sqrt")
      .replace(/exp/g, "Math.exp");
    expression = expression.replace(/(\d+)!/g, "factorial($1)");

    return expression;
  };

  const factorial = (n) => {
    n = Number(n);
    if (n < 0) return NaN;
    if (n === 0 || n === 1) return 1;
    let res = 1;
    for (let i = 2; i <= n; i++) res *= i;
    return res;
  };

  const calculate = () => {
    try {
      if (/^[0-9+\-*/().^!eπ\sA-Za-z]+$/.test(input)) {
        const exp = evaluateExpression(input);

        const func = new Function("factorial", "return " + exp);
        const result = func(factorial);

        if (typeof result === "number" && !isNaN(result) && isFinite(result)) {
          setOutput(result.toString());
        } else {
          setOutput("Math Error");
        }
      } else {
        setOutput("Invalid expression");
      }
    } catch (error) {
      setOutput("Error");
    }
  };

  const buttons = [
    ["sin(", "cos(", "tan(", "log(", "ln("],
    ["sqrt(", "exp(", "π", "e", "^"],
    ["7", "8", "9", "/", "Clear"],
    ["4", "5", "6", "*", "Del"],
    ["1", "2", "3", "-", "("],
    ["0", ".", "!", "+", ")"],
    ["=", "", "", "", ""],
  ];

  return (
    <div className="max-w-md mx-auto p-6 bg-black rounded-xl shadow-lg select-none text-white font-mono border border-white">

      <div className="bg-white rounded-lg p-4 mb-6 min-h-[80px] flex flex-col justify-center border border-black">
        <input type="text" value={input} onChange={(e) => setInput(e.target.value)} placeholder="Enter expression" className="bg-transparent outline-none w-full text-2xl font-semibold text-cyan-400 placeholder-cyan-600" />
        <div className="text-right mt-2 text-lg text-cyan-300 select-text">
          = {output || "0"}
        </div>
      </div>

      <div className="grid grid-cols-5 gap-3">
        {buttons.flat().map((btn, idx) => {
          if (btn === "") {
            return <div key={idx} />; 
          }

          const isOperator = ["/", "*", "-", "+", "^", "(", ")"].includes(btn);
          const isClear = btn === "Clear";
          const isDel = btn === "Del";
          const isEqual = btn === "=";
          const isFunc =
            ["sin(", "cos(", "tan(", "log(", "ln(", "sqrt(", "exp(", "!", "π", "e"].includes(
              btn
            );

          const baseClass =
            "rounded-lg font-semibold text-lg transition-colors select-none";

          const className = isClear
            ? baseClass + " bg-red-600 hover:bg-red-700"
            : isDel
            ? baseClass + " bg-yellow-600 hover:bg-yellow-700"
            : isEqual
            ? baseClass + " col-span-5 bg-cyan-500 hover:bg-cyan-600"
            : isOperator
            ? baseClass + " bg-cyan-700 hover:bg-cyan-500"
            : isFunc
            ? baseClass + " bg-purple-700 hover:bg-purple-600"
            : baseClass + " bg-cyan-900 hover:bg-cyan-700";

          const handleClick = () => {
            if (isClear) clearAll();
            else if (isDel) backspace();
            else if (isEqual) calculate();
            else appendInput(btn);
          };

          return (
            <Button
              variant="danger"
              key={idx}
              onClick={handleClick}
              className={className + " py-3"}
              aria-label={btn === "Del" ? "Delete last character" : btn}
              type="button"
            >
              {btn}
            </Button>
          );
        })}
      </div>
    </div>
  );
}

const GraphPlotter = () => {
  const functionLibrary = {
    Trigonometry: {
      'Sine': 'Math.sin(x)',
      'Cosine': 'Math.cos(x)',
      'Tangent': 'Math.tan(x)',
      'Secant': '1 / Math.cos(x)',
      'Cosecant': '1 / Math.sin(x)',
      'Cotangent': '1 / Math.tan(x)',
    },
    Polynomial: {
      'Linear (x)': 'x',
      'Parabola (x^2)': 'Math.pow(x, 2)',
      'Cubic (x^3)': 'Math.pow(x, 3)',
    },
    Exponential: {
      'e^x': 'Math.exp(x)',
      '2^x': 'Math.pow(2, x)',
      '10^x': 'Math.pow(10, x)',
    },
    Logarithmic: {
      'ln(x)': 'Math.log(x)',
      'log10(x)': 'Math.log10(x)',
    },
    Miscellaneous: {
      'Absolute Value |x|': 'Math.abs(x)',
      'Floor': 'Math.floor(x)',
      'Ceiling': 'Math.ceil(x)',
      'Step': 'Math.floor(x * 10)',
    },
  };

  const [category, setCategory] = useState(Object.keys(functionLibrary)[0]);
  const [func, setFunc] = useState(functionLibrary[Object.keys(functionLibrary)[0]][Object.keys(functionLibrary[Object.keys(functionLibrary)[0]])[0]]);
  const [error, setError] = useState(null);
  const canvasRef = useRef(null);

   useEffect(() => {
    const newFunction = Object.values(functionLibrary[category])[0];
    setFunc(newFunction);
  }, [category]);

  useEffect(() => {
    const canvas = canvasRef.current;
    if (!canvas) return; 
    const ctx = canvas.getContext('2d');
    const width = canvas.width;
    const height = canvas.height;

    ctx.clearRect(0, 0, width, height);
    setError(null);

    ctx.strokeStyle = '#3b82f6'; 
    ctx.lineWidth = 2;


    ctx.beginPath();
    ctx.moveTo(0, height / 2);
    ctx.lineTo(width, height / 2);
    ctx.stroke();

    ctx.beginPath();
    ctx.moveTo(width / 2, 0);
    ctx.lineTo(width / 2, height);
    ctx.stroke();


    try {
      const plotFunction = new Function('x', 'Math', `return ${func}`);

      ctx.strokeStyle = '#06b6d4'; 
      ctx.lineWidth = 3;
      ctx.beginPath();
      for (let px = 0; px < width; px++) {
        const x = (px - width / 2) / 20;
        const yVal = plotFunction(x, Math);
        const py = height / 2 - yVal * 20;
        if (px === 0) {
          ctx.moveTo(px, py);
        } else {
          ctx.lineTo(px, py);
        }
      }
      ctx.stroke();
    } catch (e) {
      setError("Invalid function. Please use valid JavaScript Math syntax (e.g., Math.sin(x)).");
    }
  }, [func]); 

  return (
    <div className="max-w-md mx-auto flex flex-col space-y-2 text-white p-4">
      <h3 className="text-xl font-bold text-cyan-400 text-center">Graph Plotter</h3>
      <p className="text-sm text-center text-cyan-400 mb-4">
        Select a function from the dropdowns below, or type your own.
      </p>

      <select
        value={category}
        onChange={(e) => setCategory(e.target.value)}
        className="p-2 rounded bg-slate-800 border border-cyan-600 text-white outline-none"
      >
        {Object.keys(functionLibrary).map((cat) => (
          <option key={cat} value={cat}>
            {cat}
          </option>
        ))}
      </select>

      <select value={func} onChange={(e) => setFunc(e.target.value)} className="p-2 rounded bg-slate-800 border border-cyan-600 text-white outline-none">
        {Object.entries(functionLibrary[category]).map(([name, expression]) => (
          <option key={name} value={expression}>
            {name}
          </option>
        ))}
      </select>

      <input type="text" value={func}  onChange={(e) => setFunc(e.target.value)} placeholder="Enter your custom function, e.g. Math.sin(x) * x" className="p-2 rounded bg-slate-800 border border-cyan-600 text-white placeholder-cyan-400 outline-none"/>
      <canvas ref={canvasRef} width={400} height={200} className="border h-80 w-160 border-cyan-600 rounded bg-amber-50" />
      {error && <p className="text-red-500 text-sm mt-2">{error}</p>}
      <p className="text-sm text-cyan-400 mt-1">Use JavaScript `Math` functions, e.g., `Math.sin(x)`, `Math.pow(x, 2)`, etc.</p>
    </div>
  );
};


// --- Unit Converter ---

          function UnitConverter() {
  const units = {
    length: { Meter: 1, Kilometer: 1000, Centimeter: 0.01, Millimeter: 0.001, Inch: 0.0254, Foot: 0.3048, Yard: 0.9144, Mile: 1609.34 },
    weight: { Gram: 1, Kilogram: 1000, Milligram: 0.001, Pound: 453.592, Ounce: 28.3495 },
    time: { Second: 1, Minute: 60, Hour: 3600, Day: 86400 },
    speed: { "m/s": 1, "km/h": 0.277778, "mph": 0.44704 },
    area: { "m²": 1, "km²": 1_000_000, "cm²": 0.0001, "mm²": 0.000001, Acre: 4046.86, Hectare: 10000 },
    volume: { "m³": 1, Liter: 0.001, Milliliter: 0.000001, Gallon: 0.00378541 },
    temperature: ["Celsius", "Fahrenheit", "Kelvin"]
  };

  const [category, setCategory] = useState("length");
  const [inputUnit, setInputUnit] = useState("Meter");
  const [outputUnit, setOutputUnit] = useState("Kilometer");
  const [inputValue, setInputValue] = useState("");
  const [result, setResult] = useState("");

  useEffect(() => {
    if (category === "temperature") {
      setInputUnit(units.temperature[0]);
      setOutputUnit(units.temperature[1] || units.temperature[0]); 
    } else {
      const categoryUnits = Object.keys(units[category]);
      setInputUnit(categoryUnits[0]);
      setOutputUnit(categoryUnits[1] || categoryUnits[0]); 
    }
  }, [category]);

  const convertTemperature = (value, from, to) => {
    if (from === to) return value;
    if (from === "Celsius" && to === "Fahrenheit") return value * 1.8 + 32;
    if (from === "Fahrenheit" && to === "Celsius") return (value - 32) / 1.8;
    if (from === "Celsius" && to === "Kelvin") return value + 273.15;
    if (from === "Kelvin" && to === "Celsius") return value - 273.15;
    if (from === "Fahrenheit" && to === "Kelvin") return (value - 32) / 1.8 + 273.15;
    if (from === "Kelvin" && to === "Fahrenheit") return (value - 273.15) * 1.8 + 32;
    return "Unsupported";
  };

  const handleConvert = (val) => {
    if (val === "") {
      setResult("");
      return;
    }
    const number = parseFloat(val);
    if (isNaN(number)) {
      setResult("Invalid input");
      return;
    }
    let res;
    if (category === "temperature") {
      res = convertTemperature(number, inputUnit, outputUnit);
    } else {
      const baseValue = number * units[category][inputUnit];
      res = baseValue / units[category][outputUnit];
    }
    setResult(Number.isNaN(res) ? "Error" : parseFloat(res.toFixed(6)));
  };

  useEffect(() => {
    handleConvert(inputValue);
  }, [inputValue, inputUnit, outputUnit, category]);

  return (
    <div className="max-w-md mx-auto space-y-5 bg-slate-900 p-6 rounded-xl shadow-lg border border-cyan-700">
      <h2 className="text-2xl font-bold text-cyan-400 text-center">Unit Converter</h2>
      <select
        value={category}
        onChange={(e) => setCategory(e.target.value)}
        className="w-full p-2 rounded bg-slate-800 border border-cyan-600 text-white"
      >
        {Object.keys(units).map((cat) => (
          <option key={cat} value={cat}>
            {cat.charAt(0).toUpperCase() + cat.slice(1)}
          </option>
        ))}
      </select>
      <div className="flex items-end gap-3">
        <div className="flex-1">
          <label className="block mb-1 font-semibold text-cyan-300">From</label>
          <select value={inputUnit} onChange={(e) => setInputUnit(e.target.value)} className="w-full p-2 rounded bg-slate-800 border border-cyan-600 text-white">
            {category === "temperature"
              ? units.temperature.map((u) => (
                  <option key={u} value={u}>
                    {u}
                  </option>
                ))
              : Object.keys(units[category]).map((unit) => (
                  <option key={unit} value={unit}>
                    {unit}
                  </option>
                ))}
          </select>
        </div>
        <Button variant="secondary" onClick={() => { const temp = inputUnit; setInputUnit(outputUnit); setOutputUnit(temp); }} className="px-3 py-2 rounded bg-cyan-600 text-white hover:bg-cyan-700 transition">
          ⇄
        </Button>
        <div className="flex-1">
          <label className="block mb-1 font-semibold text-cyan-300">To</label>
          <select value={outputUnit} onChange={(e) => setOutputUnit(e.target.value)} className="w-full p-2 rounded bg-slate-800 border border-cyan-600 text-white">
            {category === "temperature"
              ? units.temperature.map((u) => (
                  <option key={u} value={u}>
                    {u}
                  </option>
                ))
              : Object.keys(units[category]).map((unit) => (
                  <option key={unit} value={unit}>
                    {unit}
                  </option>
                ))}
          </select>
        </div>
      </div>
      <input type="number" value={inputValue} onChange={(e) => setInputValue(e.target.value)} placeholder={`Enter value in ${inputUnit}`} className="w-full p-2 rounded bg-slate-800 border border-cyan-600 text-white"/>
      <Button variant="danger" onClick={() => { setInputValue(""); setResult("");}} className="w-full py-2 rounded bg-red-600 text-white hover:bg-red-700 transition"> Clear</Button>
      <div className="text-lg font-semibold text-cyan-400 text-center">
        {result !== "" && (
          <>
            Result: <span className="text-white">{result}</span> {outputUnit}
          </>
        )}
      </div>
    </div>
  );
          }


=======
    <>
      <h2 className="text-center font-bold text-5xl mb-2 text-red-400">
        NoteNest
      </h2>
      <div className="flex w-full h-[calc(100vh)] rounded-lg   bg-transparent p-4 gap-6">
        {/* LEFT SIDE */}

        <NotesSection />

        {/* RIGHT SIDE - Tools */}
        <div className="w-1/2 flex flex-col rounded-md p-4 bg-gradient-to-br from-[#0f172a] via-[#1e293b] to-[#0f172a] shadow-lg text-white border text-center">
          <h2 className="text-2xl font-bold mb-5 text-cyan-400 tracking-wide">
            NoteNest
          </h2>
          <nav className="flex gap-3 flex-wrap mb-6">
            {[
              "MindMap",
              "flashcard",
              "tasktracker",
              "canvas",
            ].map((tool) => (
              <button
                key={tool}
                onClick={() => setActiveTool(tool)}
                className={`px-4 py-2 rounded-lg font-semibold tracking-wide transition
            ${
              activeTool === tool
                ? "bg-cyan-500 text-white shadow-lg shadow-cyan-500/70"
                : "bg-cyan-900/40 hover:bg-cyan-600 hover:shadow-md hover:shadow-cyan-500/50"
            }`}
              >
                {tool === "MindMap"
                  ? "MindMap"
                  : tool === "flashcard"
                    ? "Flashcards"
                    : tool === "tasktracker"
                      ? "Task & Assignment Tracker"
                      : tool === "canvas"
                        ? "Drawing Canvas"
                        : ""}
              </button>
            ))}
          </nav>

          <div className="flex-1 overflow-auto rounded-md bg-[#182635] p-5 shadow-inner shadow-cyan-800 min-h-[60vh]">
            {activeTool === "MindMap" && <MindMap />}
            {activeTool === "flashcard" && <FlashcardMaker />}
            {activeTool === "tasktracker" && <TaskAssignmentTracker />}
            {activeTool === "canvas" && <DrawingCanvas />}
          </div>
        </div>
      </div>
    </>
  );
}

>>>>>>> ee53d096
// --- ToDo List ---

function MindMap() {
  const [nodes, setNodes] = useState([
    { id: "1", x: 150, y: 150, text: "Root Node" },
  ]);
  const [edges, setEdges] = useState([]);
  const [draggingNode, setDraggingNode] = useState(null);
  const [dragOffset, setDragOffset] = useState({ x: 0, y: 0 });
  const [selectedNodeId, setSelectedNodeId] = useState(null);
  const containerRef = useRef(null);

  const onMouseDown = (e, id) => {
    e.stopPropagation();
    const rect = e.currentTarget.getBoundingClientRect();
    setDragOffset({ x: e.clientX - rect.left, y: e.clientY - rect.top });
    setDraggingNode(id);
    setSelectedNodeId(id);
  };

  const onMouseUp = () => setDraggingNode(null);

  const onMouseMove = (e) => {
    if (!draggingNode) return;
    const rect = containerRef.current.getBoundingClientRect();
    const x = e.clientX - rect.left - dragOffset.x;
    const y = e.clientY - rect.top - dragOffset.y;
    setNodes((nodes) =>
      nodes.map((node) => (node.id === draggingNode ? { ...node, x, y } : node))
    );
  };

  const addChildNode = () => {
    if (!selectedNodeId) return alert("Please select a node first");
    const parentNode = nodes.find((n) => n.id === selectedNodeId);
    if (!parentNode) return;

    const newId = Date.now().toString();
    const newNode = {
      id: newId,
      x: parentNode.x,
      y: parentNode.y + 100,
      text: "New Node",
    };
    setNodes((nodes) => [...nodes, newNode]);
    setEdges((edges) => [...edges, { from: selectedNodeId, to: newId }]);
  };

  const getDescendants = (nodeId, edges) => {
    let descendants = [];
    const directChildren = edges
      .filter((e) => e.from === nodeId)
      .map((e) => e.to);
    descendants.push(...directChildren);
    directChildren.forEach((childId) => {
      descendants.push(...getDescendants(childId, edges));
    });
    return descendants;
  };

  const deleteNode = () => {
    if (!selectedNodeId) return;

    const descendants = getDescendants(selectedNodeId, edges);
    const allToDelete = [selectedNodeId, ...descendants];
    setNodes((nodes) => nodes.filter((node) => !allToDelete.includes(node.id)));
    setEdges((edges) =>
      edges.filter(
        (edge) =>
          !allToDelete.includes(edge.from) && !allToDelete.includes(edge.to)
      )
    );
    setSelectedNodeId(null);
  };

  const updateNodeText = (id, newText) => {
    setNodes((nodes) =>
      nodes.map((node) => (node.id === id ? { ...node, text: newText } : node))
    );
  };

  const onNodeClick = (e, id) => {
    e.stopPropagation();
    setSelectedNodeId(id);
  };

  const onContainerClick = () => setSelectedNodeId(null);

  const NODE_WIDTH = 140;
  const NODE_HEIGHT = 60;

  return (
    <div className=" mx-auto relative" style={{ height: 1000 }}>
<<<<<<< HEAD
      <div className="absolute top-2 left-2 z-20 flex gap-2 bg-[#1e293b] rounded border border-cyan-600 p-2 shadow-lg " style={{ userSelect: "none" }}>
        <Button variant="primary" onClick={(e) => { e.stopPropagation(); addChildNode();}} className="px-4 py-2 bg-cyan-500 hover:bg-cyan-600 rounded transition disabled:opacity-50 disabled:cursor-not-allowed" disabled={!selectedNodeId}>
=======
      <div
        className="absolute top-2 left-2 z-20 flex gap-2 bg-[#1e293b] rounded border border-cyan-600 p-2 shadow-lg "
        style={{ userSelect: "none" }}
      >
        <button
          onClick={(e) => {
            e.stopPropagation();
            addChildNode();
          }}
          className="px-4 py-2 bg-cyan-500 hover:bg-cyan-600 rounded transition disabled:opacity-50 disabled:cursor-not-allowed"
          disabled={!selectedNodeId}
        >
>>>>>>> ee53d096
          + Add Node
        </Button>

<<<<<<< HEAD
        <Button variant="danger" onClick={(e) => {  e.stopPropagation(); deleteNode(); }} className="px-4 py-2 bg-red-500 hover:bg-red-600 rounded transition disabled:opacity-50 disabled:cursor-not-allowed" disabled={!selectedNodeId}>
=======
        <button
          onClick={(e) => {
            e.stopPropagation();
            deleteNode();
          }}
          className="px-4 py-2 bg-red-500 hover:bg-red-600 rounded transition disabled:opacity-50 disabled:cursor-not-allowed"
          disabled={!selectedNodeId}
        >
>>>>>>> ee53d096
          &times; Delete Node
        </Button>
      </div>

      <div
        ref={containerRef}
        className="bg-[#1e293b] rounded border border-cyan-600 text-black select-none overflow-auto bg-amber-50"
        style={{
          height: "100%",
          position: "relative",
          userSelect: draggingNode ? "none" : "auto",
        }}
        onMouseMove={onMouseMove}
        onMouseUp={onMouseUp}
        onMouseLeave={onMouseUp}
        onClick={onContainerClick}
      >
        {nodes.map(({ id, x, y, text }) => (
          <div
            key={id}
            onMouseDown={(e) => onMouseDown(e, id)}
            onClick={(e) => onNodeClick(e, id)}
            style={{
              top: y,
              left: x,
              width: NODE_WIDTH,
              height: NODE_HEIGHT,
              boxSizing: "border-box",
              position: "absolute",
            }}
            className={`bg-[#142337]/90 border border-red-400 rounded p-2 cursor-move flex flex-col items-center gap-2 box-border
              ${selectedNodeId === id ? "ring-4 ring-cyan-400 ring-opacity-75 shadow-lg" : ""}
            `}
          >
            <div
              contentEditable
              suppressContentEditableWarning
              spellCheck={false}
              className="text-white text-center outline-none"
              onBlur={(e) => updateNodeText(id, e.target.innerText)}
              onClick={(e) => e.stopPropagation()}
              style={{
                minHeight: "24px",
                userSelect: "text",
                cursor: "text",
                width: "100%",
              }}
            >
              {text}
            </div>
          </div>
        ))}

        <svg
          style={{
            position: "absolute",
            top: 0,
            left: 0,
            width: "100%",
            height: "100%",
            pointerEvents: "none",
            overflow: "visible",
            zIndex: 0,
          }}
        >
          {edges.map(({ from, to }) => {
            const fromNode = nodes.find((n) => n.id === from);
            const toNode = nodes.find((n) => n.id === to);

            if (!fromNode || !toNode) return null;

            const fromX = fromNode.x + NODE_WIDTH / 2;
            const fromY = fromNode.y + NODE_HEIGHT;

            const toX = toNode.x + NODE_WIDTH / 2;
            const toY = toNode.y;

            return (
              <line
                key={`${from}-${to}`}
                x1={fromX}
                y1={fromY}
                x2={toX}
                y2={toY}
                stroke="#06b6d4"
                strokeWidth="2"
                strokeLinecap="round"
              />
            );
          })}
        </svg>
      </div>
    </div>
  );
}

// --- Flashcard Maker ---
function FlashcardMaker() {
  const [flashcards, setFlashcards] = React.useState(() => {
    if (typeof window !== "undefined") {
      const saved = localStorage.getItem("flashcards");
      return saved ? JSON.parse(saved) : [];
    }
    return [];
  });

  const [notes, setNotes] = React.useState(() => {
    if (typeof window !== "undefined") {
      const saved = localStorage.getItem("notes");
      return saved ? JSON.parse(saved) : [];
    }
    return [];
  });

  const [mode, setMode] = React.useState("qa"); // 'qa' or 'note'

  const [formQA, setFormQA] = React.useState({ question: "", answer: "" });
  const [formNote, setFormNote] = React.useState({ note: "" });

  React.useEffect(() => {
    if (typeof window !== "undefined") {
      localStorage.setItem("flashcards", JSON.stringify(flashcards));
    }
  }, [flashcards]);

  React.useEffect(() => {
    if (typeof window !== "undefined") {
      localStorage.setItem("notes", JSON.stringify(notes));
    }
  }, [notes]);

  const handleChangeQA = (e) =>
    setFormQA((prev) => ({ ...prev, [e.target.name]: e.target.value }));

  const handleChangeNote = (e) => setFormNote({ note: e.target.value });

  const addFlashcard = () => {
    if (!formQA.question.trim() || !formQA.answer.trim()) return;
    setFlashcards((prev) => [...prev, { id: Date.now(), ...formQA }]);
    setFormQA({ question: "", answer: "" });
  };

  const addNote = () => {
    if (!formNote.note.trim()) return;
    setNotes((prev) => [...prev, { id: Date.now(), note: formNote.note }]);
    setFormNote({ note: "" });
  };

  const deleteFlashcard = (id) => {
    setFlashcards((prev) => prev.filter((f) => f.id !== id));
  };

  const deleteNote = (id) => {
    setNotes((prev) => prev.filter((n) => n.id !== id));
  };

  return (
    <div className="max-w-6xl mx-auto h-[90vh] border border-black rounded-lg flex flex-col bg-gray-900 text-black">
      {/* Flashcards Scrollable Section */}
      <div className="flex-1 overflow-y-auto p-4 grid grid-cols-1 sm:grid-cols-2 md:grid-cols-3 gap-6">
        {flashcards.length === 0 && notes.length === 0 && (
          <p className="col-span-full text-center text-gray-600 italic mt-12">
            No flashcards or notes created
          </p>
        )}

        {flashcards.map(({ id, question, answer }) => (
          <div
            key={id}
            className="bg-amber-50 border border-black rounded-md shadow-lg p-5 h-[320px] cursor-default flex flex-col relative"
          >
            <Button
              variant="danger"
              onClick={() => deleteFlashcard(id)}
              className="absolute top-2 right-2 text-black hover:text-red-600 font-bold text-xl focus:outline-none"
              title="Delete flashcard"
              type="button"
            >
              ×
            </Button>
            <p className="font-semibold text-lg mb-4">{question}</p>
            <hr className="border-black opacity-20 mb-4" />
            <p className="text-base leading-relaxed">{answer}</p>
          </div>
        ))}

        {notes.map(({ id, note }) => (
          <div
            key={id}
            className="bg-amber-50 border border-black rounded-md shadow-lg p-5 h-[320px] cursor-default relative"
          >
            <Button
              variant="danger"
              onClick={() => deleteNote(id)}
              className="absolute top-2 right-2 text-black hover:text-red-600 font-bold text-xl focus:outline-none"
              title="Delete note"
              type="button"
            >
              ×
<<<<<<< HEAD
            </Button>
            <p className="whitespace-pre-wrap text-base leading-relaxed">{note}</p>
=======
            </button>
            <p className="whitespace-pre-wrap text-base leading-relaxed">
              {note}
            </p>
>>>>>>> ee53d096
          </div>
        ))}
      </div>

      <form
        onSubmit={(e) => {
          e.preventDefault();
          if (mode === "qa") addFlashcard();
          else addNote();
        }}
        className="border-t border-black p-6 bg-gray-100 flex flex-col space-y-9"
      >
        <div className="flex justify-center space-x-6 -mb-1">
          <Button
            variant="secondary"
            type="button"
            onClick={() => setMode("qa")}
            className={`px-6 py-2 rounded-md font-semibold transition ${
              mode === "qa"
                ? "bg-black text-white shadow-md"
                : "bg-gray-200 text-black hover:bg-gray-300"
            }`}
          >
            Add Q/A Flashcard
          </Button>
          <Button
            variant="secondary"
            type="button"
            onClick={() => setMode("note")}
            className={`px-6 py-2 rounded-md font-semibold transition ${
              mode === "note"
                ? "bg-black text-white shadow-md"
                : "bg-gray-200 text-black hover:bg-gray-300"
            }`}
          >
            Add Note
          </Button>
        </div>

        {mode === "qa" ? (
          <>
            <input
              type="text"
              name="question"
              placeholder="Enter question"
              value={formQA.question}
              onChange={handleChangeQA}
              className="w-full p-3 rounded border border-black text-black placeholder-gray-600 outline-none focus:ring-2 focus:ring-black transition"
              required
              autoComplete="off"
            />
            <input
              type="text"
              name="answer"
              placeholder="Enter answer"
              value={formQA.answer}
              onChange={handleChangeQA}
              className="w-full p-3 rounded border border-black text-black placeholder-gray-600 outline-none focus:ring-2 focus:ring-black transition"
              required
              autoComplete="off"
            />
          </>
        ) : (
          <textarea
            name="note"
            placeholder="Write your note here..."
            value={formNote.note}
            onChange={handleChangeNote}
            className="w-full p-4 rounded border border-black text-black placeholder-gray-600 outline-none focus:ring-2 focus:ring-black transition resize-y min-h-[120px]"
            required
          />
        )}

        <Button
          variant="primary"
          type="submit"
          className="w-full py-3 bg-black text-white rounded font-semibold hover:bg-gray-900 transition"
        >
<<<<<<< HEAD
          Add {mode === 'qa' ? 'Flashcard' : 'Note'}
        </Button>
=======
          Add {mode === "qa" ? "Flashcard" : "Note"}
        </button>
>>>>>>> ee53d096
      </form>
    </div>
  );
}

//  Drawing Canvas
function DrawingCanvas() {
  const canvasRef = useRef(null);
  const ctxRef = useRef(null);

  const [isDrawing, setIsDrawing] = useState(false);
  const [tool, setTool] = useState("pen");
  const [color, setColor] = useState("#000000");
  const [thickness, setThickness] = useState(2);
  const [startPos, setStartPos] = useState(null);

  useEffect(() => {
    const canvas = canvasRef.current;
    canvas.width = 800;
    canvas.height = 500;
    const ctx = canvas.getContext("2d");
    ctx.lineCap = "round";
    ctxRef.current = ctx;
  }, []);

  const startDrawing = (e) => {
    setIsDrawing(true);
    const { offsetX, offsetY } = e.nativeEvent;
    setStartPos({ x: offsetX, y: offsetY });

    if (tool === "pen" || tool === "eraser") {
      ctxRef.current.beginPath();
      ctxRef.current.moveTo(offsetX, offsetY);
    }
  };

  const draw = (e) => {
    if (!isDrawing) return;
    const { offsetX, offsetY } = e.nativeEvent;
    const ctx = ctxRef.current;

    ctx.strokeStyle = tool === "eraser" ? "#fffbeb" : color;
    ctx.lineWidth = thickness;

    if (tool === "pen" || tool === "eraser") {
      ctx.lineTo(offsetX, offsetY);
      ctx.stroke();
    }
  };

  const stopDrawing = (e) => {
    if (!isDrawing) return;
    setIsDrawing(false);
    const ctx = ctxRef.current;
    const { offsetX, offsetY } = e.nativeEvent;

    if (tool === "rect" || tool === "circle" || tool === "line") {
      ctx.strokeStyle = color;
      ctx.lineWidth = thickness;

      const w = offsetX - startPos.x;
      const h = offsetY - startPos.y;

      if (tool === "rect") ctx.strokeRect(startPos.x, startPos.y, w, h);
      if (tool === "circle") {
        ctx.beginPath();
        ctx.arc(
          startPos.x + w / 2,
          startPos.y + h / 2,
          Math.sqrt(w ** 2 + h ** 2) / 2,
          0,
          Math.PI * 2
        );
        ctx.stroke();
      }
      if (tool === "line") {
        ctx.beginPath();
        ctx.moveTo(startPos.x, startPos.y);
        ctx.lineTo(offsetX, offsetY);
        ctx.stroke();
      }
    }
    ctx.closePath();
  };

  const clearCanvas = () => {
    const canvas = canvasRef.current;
    const ctx = ctxRef.current;
    ctx.clearRect(0, 0, canvas.width, canvas.height);
  };

  return (
    <div className="space-y-2">
      <div className="flex gap-2 items-center flex-wrap">
        <select
          className="bg-black text-white px-2 py-1 rounded"
          onChange={(e) => setTool(e.target.value)}
          value={tool}
        >
          <option value="pen">Pen</option>
          <option value="eraser">Eraser</option>
          <option value="rect">Rectangle</option>
          <option value="circle">Circle</option>
          <option value="line">Line</option>
        </select>
        <input
          type="color"
          value={color}
          onChange={(e) => setColor(e.target.value)}
        />
        <input
          type="range"
          min="1"
          max="10"
          value={thickness}
          onChange={(e) => setThickness(e.target.value)}
        />
        <Button
          variant="danger"
          onClick={clearCanvas}
          className="px-3 py-1 bg-red-500 text-white rounded hover:bg-red-600 transition"
        >
          Clear
        </Button>
      </div>

      <canvas
        ref={canvasRef}
        className="border border-gray-300 rounded bg-amber-50"
        onMouseDown={startDrawing}
        onMouseMove={draw}
        onMouseUp={stopDrawing}
        onMouseLeave={stopDrawing}
      />
    </div>
  );
}

// --- Task & Assignment Tracker ---
function TaskAssignmentTracker() {
  const [tasks, setTasks] = React.useState(() => {
    if (typeof window !== "undefined") {
      const saved = localStorage.getItem("tasksAssignments");
      return saved ? JSON.parse(saved) : [];
    }
    return [];
  });

  const [form, setForm] = React.useState({
    title: "",
    description: "",
    dueDate: "",
    priority: "Medium",
  });

  React.useEffect(() => {
    if (typeof window !== "undefined") {
      localStorage.setItem("tasksAssignments", JSON.stringify(tasks));
    }
  }, [tasks]);

  const handleChange = (e) => {
    setForm((prev) => ({
      ...prev,
      [e.target.name]: e.target.value,
    }));
  };

  const addTask = () => {
    if (!form.title.trim() || !form.dueDate) return;
    const newTask = {
      id: Date.now(),
      title: form.title.trim(),
      description: form.description.trim(),
      dueDate: form.dueDate,
      priority: form.priority,
      completed: false,
    };
    setTasks((prev) => [...prev, newTask]);
    setForm({
      title: "",
      description: "",
      dueDate: "",
      priority: "Medium",
    });
  };

  const toggleComplete = (id) => {
    setTasks((prev) =>
      prev.map((task) =>
        task.id === id ? { ...task, completed: !task.completed } : task
      )
    );
  };

  const deleteTask = (id) => {
    setTasks((prev) => prev.filter((task) => task.id !== id));
  };

  const sortTasksByDueDate = () => {
    const sorted = [...tasks].sort(
      (a, b) => new Date(a.dueDate) - new Date(b.dueDate)
    );
    setTasks(sorted);
  };

  const sortTasksByPriority = () => {
    const priorityOrder = { High: 1, Medium: 2, Low: 3 };
    const sorted = [...tasks].sort(
      (a, b) => priorityOrder[a.priority] - priorityOrder[b.priority]
    );
    setTasks(sorted);
  };

  return (
    <div className="max-w-md mx-auto flex flex-col space-y-6 text-gray-900 dark:text-gray-100">
      <section className="flex flex-col space-y-3">
        <input
          type="text"
          name="title"
          placeholder="Task / Assignment Title *"
          value={form.title}
          onChange={handleChange}
          className="w-full p-3 border border-gray-300 dark:border-gray-600 rounded-md placeholder-gray-900 dark:placeholder-gray-900 focus:outline-none focus:ring-2 focus:ring-cyan-500 transition text-black"
        />
        <textarea
          name="description"
          placeholder="Description (optional)"
          value={form.description}
          onChange={handleChange}
          rows={3}
          className="w-full p-3 border border-gray-300 dark:border-gray-600 rounded-md resize-y placeholder-gray-400 dark:placeholder-gray-500 focus:outline-none focus:ring-2 focus:ring-cyan-500 transition text-black"
        />
        <div className="flex gap-4">
          <div className="flex-1 flex flex-col">
            <label
              htmlFor="dueDate"
              className="mb-1 text-sm font-semibold text-black-700 dark:text-gray-300"
            >
              Due Date *
            </label>
            <input
              type="date"
              name="dueDate"
              id="dueDate"
              value={form.dueDate}
              onChange={handleChange}
              className="p-2 border border-black dark:border-black rounded-md focus:outline-none focus:ring-2 focus:ring-cyan-500 transition text-black"
            />
          </div>
          <div className="flex-1 flex flex-col">
            <label
              htmlFor="priority"
              className="mb-1 text-sm font-semibold  dark:text-gray-300"
            >
              Priority
            </label>
            <select
              name="priority"
              id="priority"
              value={form.priority}
              onChange={handleChange}
              className="p-2 border border-gray-300 dark:border-gray-600 rounded-md focus:outline-none focus:ring-2 focus:ring-cyan-500 transition text-black"
            >
              <option>High</option>
              <option>Medium</option>
              <option>Low</option>
            </select>
          </div>
        </div>
        <Button
          variant="primary"
          onClick={addTask}
          className="self-start px-6 py-2 bg-cyan-600 text-white font-semibold rounded-md hover:bg-cyan-700 focus:outline-none focus:ring-4 focus:ring-cyan-400 transition"
          type="button"
        >
          Add Task / Assignment
        </Button>
      </section>
      {tasks.length > 0 && (
        <section className="flex gap-3 justify-end">
          <Button
            variant="secondary"
            onClick={sortTasksByDueDate}
            className="px-4 py-1 text-sm font-medium rounded-md border border-gray-400 dark:border-gray-600 hover:bg-cyan-600 hover:text-white transition"
            title="Sort by Due Date"
            type="button"
          >
            Sort by Due Date
          </Button>
          <Button
            variant="secondary"
            onClick={sortTasksByPriority}
            className="px-4 py-1 text-sm font-medium rounded-md border border-gray-400 dark:border-gray-600 hover:bg-cyan-600 hover:text-white transition"
            title="Sort by Priority"
            type="button"
          >
            Sort by Priority
          </Button>
        </section>
      )}
      {tasks.length === 0 ? (
        <p className="text-center text-gray-500 dark:text-gray-400 italic">
          No tasks added yet
        </p>
      ) : (
        <ul className="space-y-3 overflow-auto max-h-72">
          {tasks.map(
            ({ id, title, description, dueDate, priority, completed }) => (
              <li
                key={id}
                className={`p-4 rounded-lg border ${
                  completed
                    ? "border-green-500 bg-green-100/30 line-through text-green-700 dark:bg-green-900/30 dark:text-green-400"
                    : "border-gray-300 dark:border-gray-700"
                } flex flex-col`}
              >
                <div className="flex justify-between items-center mb-2">
                  <h3 className="text-lg font-semibold truncate">{title}</h3>
                  <Button
                    variant="danger"
                    onClick={() => deleteTask(id)}
                    className="text-red-500 hover:text-red-700 text-xl font-bold leading-none focus:outline-none"
                    aria-label="Delete task"
                    type="button"
                    title="Delete task"
                  >
                    &times;
                  </Button>
                </div>

                {description && (
                  <p className="mb-2 text-sm text-gray-700 dark:text-gray-300 truncate">
                    {description}
                  </p>
                )}

                <div className="flex justify-between items-center text-sm text-gray-600 dark:text-gray-400">
                  <span>
                    <strong>Due:</strong>{" "}
                    {new Date(dueDate).toLocaleDateString(undefined, {
                      year: "numeric",
                      month: "short",
                      day: "numeric",
                    })}
                  </span>
                  <span>
                    <strong>Priority:</strong> {priority}
                  </span>
                  <label className="flex items-center gap-1 cursor-pointer select-none">
                    <input
                      type="checkbox"
                      checked={completed}
                      onChange={() => toggleComplete(id)}
                      className="accent-cyan-600 dark:accent-cyan-400"
                    />
                    Completed
                  </label>
                </div>
              </li>
            )
          )}
        </ul>
      )}
    </div>
  );
}<|MERGE_RESOLUTION|>--- conflicted
+++ resolved
@@ -1,9 +1,7 @@
-<<<<<<< HEAD
+
 import React, { useRef,useEffect, useState } from 'react';
 import { Button } from "@/components/ui/button";
-=======
-import React, { useRef, useEffect, useState } from "react";
->>>>>>> ee53d096
+
 
 function NotesSection() {
   const [highlightMode, setHighlightMode] = useState(false);
@@ -79,7 +77,7 @@
           Bold
         </Button>
 
-<<<<<<< HEAD
+
        {/* Highlight colors */}
        <div className="flex items-center space-x-2">
   {['yellow', 'red', 'pink', 'limegreen'].map((color) => (
@@ -98,7 +96,7 @@
   ))}
 </div>
 
-=======
+
         {/* Highlight colors */}
         <div className="flex items-center space-x-2">
           {["yellow", "red", "pink", "limegreen"].map((color) => (
@@ -115,7 +113,7 @@
             />
           ))}
         </div>
->>>>>>> ee53d096
+
 
         <Button
           variant="primary"
@@ -179,7 +177,6 @@
   const [activeTool, setActiveTool] = useState("MindMap");
 
   return (
-<<<<<<< HEAD
      <>
      <h2 className="text-center font-bold text-5xl mb-2 text-red-400">NoteNest</h2>
     <div className="flex w-full h-[calc(100vh)] rounded-lg   bg-transparent p-4 gap-6">
@@ -629,64 +626,12 @@
           }
 
 
-=======
-    <>
-      <h2 className="text-center font-bold text-5xl mb-2 text-red-400">
-        NoteNest
-      </h2>
-      <div className="flex w-full h-[calc(100vh)] rounded-lg   bg-transparent p-4 gap-6">
-        {/* LEFT SIDE */}
-
-        <NotesSection />
-
-        {/* RIGHT SIDE - Tools */}
-        <div className="w-1/2 flex flex-col rounded-md p-4 bg-gradient-to-br from-[#0f172a] via-[#1e293b] to-[#0f172a] shadow-lg text-white border text-center">
-          <h2 className="text-2xl font-bold mb-5 text-cyan-400 tracking-wide">
-            NoteNest
-          </h2>
-          <nav className="flex gap-3 flex-wrap mb-6">
-            {[
-              "MindMap",
-              "flashcard",
-              "tasktracker",
-              "canvas",
-            ].map((tool) => (
-              <button
-                key={tool}
-                onClick={() => setActiveTool(tool)}
-                className={`px-4 py-2 rounded-lg font-semibold tracking-wide transition
-            ${
-              activeTool === tool
-                ? "bg-cyan-500 text-white shadow-lg shadow-cyan-500/70"
-                : "bg-cyan-900/40 hover:bg-cyan-600 hover:shadow-md hover:shadow-cyan-500/50"
-            }`}
-              >
-                {tool === "MindMap"
-                  ? "MindMap"
-                  : tool === "flashcard"
-                    ? "Flashcards"
-                    : tool === "tasktracker"
-                      ? "Task & Assignment Tracker"
-                      : tool === "canvas"
-                        ? "Drawing Canvas"
-                        : ""}
-              </button>
-            ))}
-          </nav>
-
-          <div className="flex-1 overflow-auto rounded-md bg-[#182635] p-5 shadow-inner shadow-cyan-800 min-h-[60vh]">
-            {activeTool === "MindMap" && <MindMap />}
-            {activeTool === "flashcard" && <FlashcardMaker />}
-            {activeTool === "tasktracker" && <TaskAssignmentTracker />}
-            {activeTool === "canvas" && <DrawingCanvas />}
-          </div>
-        </div>
-      </div>
-    </>
+
+    
   );
 }
 
->>>>>>> ee53d096
+
 // --- ToDo List ---
 
 function MindMap() {
@@ -780,10 +725,10 @@
 
   return (
     <div className=" mx-auto relative" style={{ height: 1000 }}>
-<<<<<<< HEAD
+
       <div className="absolute top-2 left-2 z-20 flex gap-2 bg-[#1e293b] rounded border border-cyan-600 p-2 shadow-lg " style={{ userSelect: "none" }}>
         <Button variant="primary" onClick={(e) => { e.stopPropagation(); addChildNode();}} className="px-4 py-2 bg-cyan-500 hover:bg-cyan-600 rounded transition disabled:opacity-50 disabled:cursor-not-allowed" disabled={!selectedNodeId}>
-=======
+
       <div
         className="absolute top-2 left-2 z-20 flex gap-2 bg-[#1e293b] rounded border border-cyan-600 p-2 shadow-lg "
         style={{ userSelect: "none" }}
@@ -796,13 +741,12 @@
           className="px-4 py-2 bg-cyan-500 hover:bg-cyan-600 rounded transition disabled:opacity-50 disabled:cursor-not-allowed"
           disabled={!selectedNodeId}
         >
->>>>>>> ee53d096
+
           + Add Node
         </Button>
 
-<<<<<<< HEAD
+
         <Button variant="danger" onClick={(e) => {  e.stopPropagation(); deleteNode(); }} className="px-4 py-2 bg-red-500 hover:bg-red-600 rounded transition disabled:opacity-50 disabled:cursor-not-allowed" disabled={!selectedNodeId}>
-=======
         <button
           onClick={(e) => {
             e.stopPropagation();
@@ -811,7 +755,6 @@
           className="px-4 py-2 bg-red-500 hover:bg-red-600 rounded transition disabled:opacity-50 disabled:cursor-not-allowed"
           disabled={!selectedNodeId}
         >
->>>>>>> ee53d096
           &times; Delete Node
         </Button>
       </div>
@@ -1011,15 +954,10 @@
               type="button"
             >
               ×
-<<<<<<< HEAD
+
             </Button>
             <p className="whitespace-pre-wrap text-base leading-relaxed">{note}</p>
-=======
-            </button>
-            <p className="whitespace-pre-wrap text-base leading-relaxed">
-              {note}
-            </p>
->>>>>>> ee53d096
+
           </div>
         ))}
       </div>
@@ -1098,13 +1036,10 @@
           type="submit"
           className="w-full py-3 bg-black text-white rounded font-semibold hover:bg-gray-900 transition"
         >
-<<<<<<< HEAD
+
           Add {mode === 'qa' ? 'Flashcard' : 'Note'}
         </Button>
-=======
-          Add {mode === "qa" ? "Flashcard" : "Note"}
-        </button>
->>>>>>> ee53d096
+
       </form>
     </div>
   );

--- conflicted
+++ resolved
@@ -28,16 +28,8 @@
 
   const sendRequest = async (friendId) => {
     try {
-<<<<<<< HEAD
-      const response = await axios.post(
-        `${backendUrl}/friends/request/${friendId}`,
-        null,
-        getAuthHeader()
-      );
-=======
       const response = await axiosInstance.post(`/friends/request/${friendId}`, null);
       console.log("Response:", response.data.message);
->>>>>>> 502f83c1
       setSuggestedFriends((prevUsers) =>
         prevUsers.map((user) =>
           user._id === friendId ? { ...user, requestSent: true } : user

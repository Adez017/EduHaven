--- conflicted
+++ resolved
@@ -1,11 +1,8 @@
 import { useEffect, useState } from "react";
 import axiosInstance from "@/utils/axios";
 import { ArrowLeft, User } from "lucide-react";
-<<<<<<< HEAD
 import { Button } from "@/components/ui/button";
-=======
 import { Link } from "react-router-dom";
->>>>>>> 20f792c3
 const backendUrl = import.meta.env.VITE_API_URL;
 
 function SentRequests({ onBack }) {

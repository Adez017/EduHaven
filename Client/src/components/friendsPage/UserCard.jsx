--- conflicted
+++ resolved
@@ -1,9 +1,7 @@
 import { UserPlus } from "lucide-react";
-<<<<<<< HEAD
 import { Button } from "@/components/ui/button";
-=======
 import { useState } from "react";
->>>>>>> 28e4955b
+
 
 function UserCard({
   user,

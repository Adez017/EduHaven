<<<<<<< HEAD
import { Button } from "@/components/ui/button";

function TabNavigation({ selectedTab, onTabClick }) {
    const tabs = [
      { id: "suggested", label: "Suggested" },
      { id: "friendRequests", label: "Friend Requests" },
      { id: "sentRequests", label: "Sent Requests" },
      { id: "allFriends", label: "All Friends" },
    ];
  
    return (
      <div className="w-60 overflow-hidden hidden sm:flex flex-col p-4 h-screen mr-6 bg-[var(--bg-sec)]">
        <h3 className="text-xl font-semibold mb-4 text-[var(--txt)]">Friends</h3>
        <div className="space-y-2">
          {tabs.map((tab) => (
            <Button
              key={tab.id}
              onClick={() => onTabClick(tab.id)}
              variant={selectedTab === tab.id ? "primary" : "secondary"}
              className={`w-full text-left px-4 py-2 rounded-lg ${
                selectedTab === tab.id
                  ? "bg-[var(--btn)] text-white"
                  : "hover:bg-[var(--bg-ter)] duration-300"
              }`}
            >
              {tab.label}
            </Button>
          ))}
        </div>
=======
import { useEffect } from "react";
import { useSearchParams } from "react-router-dom";

function TabNavigation() {
  const [searchParams, setSearchParams] = useSearchParams();

  const tabs = [
    { id: "suggested", label: "Suggested" },
    { id: "friendRequests", label: "Friend Requests" },
    { id: "sentRequests", label: "Sent Requests" },
    { id: "allFriends", label: "All Friends" },
  ];

  const defaultTab = "suggested";
  const currentTab = searchParams.get("tab");
  const isValidTab = tabs.some((tab) => tab.id === currentTab);
  const activeTab = isValidTab ? currentTab : defaultTab;

  useEffect(() => {
    if (!isValidTab) {
      setSearchParams({ tab: defaultTab });
    }
  }, [isValidTab, setSearchParams]);

  const handleTabClick = (tabId) => {
    setSearchParams({ tab: tabId });
  };

  return (
    <div className="w-60 overflow-hidden hidden sm:flex flex-col p-4 h-screen mr-6 bg-[var(--bg-sec)]">
      <h3 className="text-xl font-semibold mb-4 text-[var(--txt)]">Friends</h3>
      <div className="space-y-2">
        {tabs.map((tab) => (
          <button
            key={tab.id}
            onClick={() => handleTabClick(tab.id)}
            className={`w-full text-left px-4 py-2 rounded-lg ${
              activeTab === tab.id
                ? "bg-[var(--btn)] text-white"
                : "hover:bg-[var(--bg-ter)] duration-300"
            }`}
          >
            {tab.label}
          </button>
        ))}
>>>>>>> 20f792c3
      </div>
    </div>
  );
}

export default TabNavigation;<|MERGE_RESOLUTION|>--- conflicted
+++ resolved
@@ -1,34 +1,5 @@
-<<<<<<< HEAD
-import { Button } from "@/components/ui/button";
 
-function TabNavigation({ selectedTab, onTabClick }) {
-    const tabs = [
-      { id: "suggested", label: "Suggested" },
-      { id: "friendRequests", label: "Friend Requests" },
-      { id: "sentRequests", label: "Sent Requests" },
-      { id: "allFriends", label: "All Friends" },
-    ];
-  
-    return (
-      <div className="w-60 overflow-hidden hidden sm:flex flex-col p-4 h-screen mr-6 bg-[var(--bg-sec)]">
-        <h3 className="text-xl font-semibold mb-4 text-[var(--txt)]">Friends</h3>
-        <div className="space-y-2">
-          {tabs.map((tab) => (
-            <Button
-              key={tab.id}
-              onClick={() => onTabClick(tab.id)}
-              variant={selectedTab === tab.id ? "primary" : "secondary"}
-              className={`w-full text-left px-4 py-2 rounded-lg ${
-                selectedTab === tab.id
-                  ? "bg-[var(--btn)] text-white"
-                  : "hover:bg-[var(--bg-ter)] duration-300"
-              }`}
-            >
-              {tab.label}
-            </Button>
-          ))}
-        </div>
-=======
+import { Button } from "@/components/ui/button"
 import { useEffect } from "react";
 import { useSearchParams } from "react-router-dom";
 
@@ -74,7 +45,7 @@
             {tab.label}
           </button>
         ))}
->>>>>>> 20f792c3
+
       </div>
     </div>
   );

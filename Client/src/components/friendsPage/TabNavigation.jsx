--- conflicted
+++ resolved
@@ -1,4 +1,3 @@
-<<<<<<< HEAD
 
 import { Button } from "@/components/ui/button"
 import { useEffect } from "react";
@@ -7,9 +6,8 @@
 function TabNavigation() {
   const [searchParams, setSearchParams] = useSearchParams();
 
-=======
 function TabNavigation({ activeTab, onTabChange }) {
->>>>>>> 18bd8dd2
+
   const tabs = [
     { id: "suggested", label: "Suggested" },
     { id: "friendRequests", label: "Friend Requests" },

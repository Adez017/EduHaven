import { useAllSuggestedUsers } from "@/queries/friendQueries";
import { useEffect, useMemo, useState } from "react";
import SearchBar from "../SearchBar";
<<<<<<< HEAD
import UserCard from "../UserCard";
=======
import FriendsSkeletonLoader from "../../skeletons/FriendsSkeletonLoader"; // <-- Import the loader
>>>>>>> 938d8c47

export default function SuggestedFriends() {
  const [searchTerm, setSearchTerm] = useState("");
<<<<<<< HEAD

  const { data: users = [], isLoading } = useAllSuggestedUsers();

  const handleSearch = (term) => {
    setSearchTerm(term);
  };

  const filteredUsers = useMemo(() => {
    const term = searchTerm;
    if (!term.trim()) {
      return users;
    }

    return users.filter((user) => {
=======
  // Set initial loading state to true to show skeleton on component mount
  const [loading, setLoading] = useState(true);

  const fetchSuggestions = async () => {
  // Helper function to simulate network delay
  const sleep = (ms) => new Promise((resolve) => setTimeout(resolve, ms));

  try {
    const res = await axiosInstance.get(
      "/friends/friend-suggestions?all=true"
    );
    setUsers(res.data || []);
    } catch (err) {
      console.error("Fetch suggestions error:", err);
      toast.error("Failed to load suggestions");
    } finally {
      // Add this line to wait for 2 seconds (2000 ms) before hiding the skeleton
      await sleep(2000); 

      setLoading(false); // This will run after the delay
    }
  };

  // ... (sendRequest and handleSearch functions remain the same) ...
  const sendRequest = async (friendId) => {
    try {
      await axiosInstance.post(`/friends/request/${friendId}`, null);
      setUsers((prev) =>
        prev.map((u) => (u._id === friendId ? { ...u, requestSent: true } : u))
      );
      setFilteredUsers((prev) =>
        prev.map((u) => (u._id === friendId ? { ...u, requestSent: true } : u))
      );
      toast.success("Friend request sent!");
    } catch (err) {
      console.error(err);
      toast.error("Error sending friend request!");
    }
  };

  const handleSearch = (term) => {
    setSearchTerm(term);
    if (!term.trim()) {
      setFilteredUsers(users);
      return;
    }
    const filtered = users.filter((user) => {
>>>>>>> 938d8c47
      const fullName = `${user.FirstName} ${user.LastName || ""}`.toLowerCase();
      if (fullName.includes(term.toLowerCase())) return true;
      if (user.OtherDetails?.skills?.toLowerCase().includes(term.toLowerCase())) return true;
      if (user.OtherDetails?.interests?.toLowerCase().includes(term.toLowerCase())) return true;
      return false;
    });
<<<<<<< HEAD
  }, [users, searchTerm]);

  if (isLoading)
    return <div className="text-center text-gray-500">Loading...</div>;

  if (!users || users.length === 0)
=======
    setFilteredUsers(filtered);
  };


  useEffect(() => {
    fetchSuggestions();
  }, []);

  useEffect(() => {
    setFilteredUsers(users);
  }, [users]);

  // --- Main Change Here ---
  // If loading, display the skeleton loader.
  if (loading) {
    return <FriendsSkeletonLoader />;
  }

  if (!users.length) {
>>>>>>> 938d8c47
    return <div className="text-center text-gray-500">No suggestions</div>;
  }

  return (
    <div>
      {users.length > 0 && (
        <SearchBar
          onSearch={handleSearch}
          placeholder="Search by name, skills, or interests..."
        />
      )}

      <div className="flex flex-wrap gap-3 2xl:gap-4 mt-4">
        {filteredUsers.map((user) => (
          <UserCard key={user._id} user={user} selectedTab="suggested" />
        ))}
      </div>

      {filteredUsers.length === 0 && searchTerm && (
        <div className="text-center text-gray-500 mt-4">
          No matching friends found
        </div>
      )}
    </div>
  );
}<|MERGE_RESOLUTION|>--- conflicted
+++ resolved
@@ -1,16 +1,11 @@
 import { useAllSuggestedUsers } from "@/queries/friendQueries";
 import { useEffect, useMemo, useState } from "react";
 import SearchBar from "../SearchBar";
-<<<<<<< HEAD
 import UserCard from "../UserCard";
-=======
 import FriendsSkeletonLoader from "../../skeletons/FriendsSkeletonLoader"; // <-- Import the loader
->>>>>>> 938d8c47
 
 export default function SuggestedFriends() {
   const [searchTerm, setSearchTerm] = useState("");
-<<<<<<< HEAD
-
   const { data: users = [], isLoading } = useAllSuggestedUsers();
 
   const handleSearch = (term) => {
@@ -24,89 +19,23 @@
     }
 
     return users.filter((user) => {
-=======
-  // Set initial loading state to true to show skeleton on component mount
-  const [loading, setLoading] = useState(true);
-
-  const fetchSuggestions = async () => {
-  // Helper function to simulate network delay
-  const sleep = (ms) => new Promise((resolve) => setTimeout(resolve, ms));
-
-  try {
-    const res = await axiosInstance.get(
-      "/friends/friend-suggestions?all=true"
-    );
-    setUsers(res.data || []);
-    } catch (err) {
-      console.error("Fetch suggestions error:", err);
-      toast.error("Failed to load suggestions");
-    } finally {
-      // Add this line to wait for 2 seconds (2000 ms) before hiding the skeleton
-      await sleep(2000); 
-
-      setLoading(false); // This will run after the delay
-    }
-  };
-
-  // ... (sendRequest and handleSearch functions remain the same) ...
-  const sendRequest = async (friendId) => {
-    try {
-      await axiosInstance.post(`/friends/request/${friendId}`, null);
-      setUsers((prev) =>
-        prev.map((u) => (u._id === friendId ? { ...u, requestSent: true } : u))
-      );
-      setFilteredUsers((prev) =>
-        prev.map((u) => (u._id === friendId ? { ...u, requestSent: true } : u))
-      );
-      toast.success("Friend request sent!");
-    } catch (err) {
-      console.error(err);
-      toast.error("Error sending friend request!");
-    }
-  };
-
-  const handleSearch = (term) => {
-    setSearchTerm(term);
-    if (!term.trim()) {
-      setFilteredUsers(users);
-      return;
-    }
-    const filtered = users.filter((user) => {
->>>>>>> 938d8c47
       const fullName = `${user.FirstName} ${user.LastName || ""}`.toLowerCase();
       if (fullName.includes(term.toLowerCase())) return true;
-      if (user.OtherDetails?.skills?.toLowerCase().includes(term.toLowerCase())) return true;
-      if (user.OtherDetails?.interests?.toLowerCase().includes(term.toLowerCase())) return true;
+      if (user.OtherDetails?.skills?.toLowerCase().includes(term.toLowerCase()))
+        return true;
+      if (
+        user.OtherDetails?.interests?.toLowerCase().includes(term.toLowerCase())
+      )
+        return true;
       return false;
     });
-<<<<<<< HEAD
   }, [users, searchTerm]);
 
-  if (isLoading)
-    return <div className="text-center text-gray-500">Loading...</div>;
-
-  if (!users || users.length === 0)
-=======
-    setFilteredUsers(filtered);
-  };
-
-
-  useEffect(() => {
-    fetchSuggestions();
-  }, []);
-
-  useEffect(() => {
-    setFilteredUsers(users);
-  }, [users]);
-
-  // --- Main Change Here ---
-  // If loading, display the skeleton loader.
-  if (loading) {
+  if (isLoading) {
     return <FriendsSkeletonLoader />;
   }
 
-  if (!users.length) {
->>>>>>> 938d8c47
+  if (!users || users.length === 0) {
     return <div className="text-center text-gray-500">No suggestions</div>;
   }
 

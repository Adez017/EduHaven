--- conflicted
+++ resolved
@@ -1,43 +1,13 @@
 import { useFriends } from "@/queries/friendQueries";
 import { useMemo, useState } from "react";
 import SearchBar from "../SearchBar";
-<<<<<<< HEAD
 import UserCard from "../UserCard";
-=======
 import FriendsSkeletonLoader from "../../skeletons/FriendsSkeletonLoader"; // 1. Import skeleton loader
->>>>>>> 938d8c47
 
 export default function AllFriends() {
   const [searchTerm, setSearchTerm] = useState("");
-<<<<<<< HEAD
 
   const { data: friends = [], isLoading } = useFriends();
-=======
-  const [loading, setLoading] = useState(true); // 2. Set initial loading to true
-
-  const fetchFriends = async () => {
-    try {
-      const res = await axiosInstance.get(`/friends`);
-      setFriends(res.data || []);
-    } catch (err) {
-      console.error(err);
-      toast.error("Failed to load friends");
-    } finally {
-      setLoading(false);
-    }
-  };
-
-  const removeFriend = async (friendId) => {
-    try {
-      await axiosInstance.delete(`/friends/${friendId}`);
-      setFriends((prev) => prev.filter((f) => f._id !== friendId));
-      toast.success("Friend removed!");
-    } catch (err) {
-      console.error(err);
-      toast.error("Error removing friend!");
-    }
-  };
->>>>>>> 938d8c47
 
   const handleSearch = (term) => {
     setSearchTerm(term);
@@ -48,43 +18,22 @@
     if (!term.trim()) {
       return friends;
     }
-<<<<<<< HEAD
 
     return friends.filter((user) => {
-=======
-    const filtered = friends.filter((user) => {
->>>>>>> 938d8c47
       const fullName = `${user.FirstName} ${user.LastName || ""}`.toLowerCase();
       if (fullName.includes(term.toLowerCase())) return true;
       if (user.OtherDetails?.skills?.toLowerCase().includes(term.toLowerCase())) return true;
       if (user.OtherDetails?.interests?.toLowerCase().includes(term.toLowerCase())) return true;
       return false;
     });
-<<<<<<< HEAD
   }, [friends, searchTerm]);
 
-  if (isLoading)
-    return <div className="text-center text-gray-500">Loading...</div>;
-  if (friends.length == 0)
-=======
-    setFilteredFriends(filtered);
-  };
-
-  useEffect(() => {
-    fetchFriends();
-  }, []);
-
-  useEffect(() => {
-    setFilteredFriends(friends);
-  }, [friends]);
-
   // 3. Render skeleton loader while loading
-  if (loading) {
+  if (isLoading) {
     return <FriendsSkeletonLoader />;
   }
 
-  if (!friends.length) {
->>>>>>> 938d8c47
+  if (friends.length === 0) {
     return <div className="text-center text-gray-500">No friends yet</div>;
   }
 

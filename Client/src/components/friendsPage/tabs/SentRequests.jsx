import { useSentRequests } from "@/queries/friendQueries";
import { useMemo, useState } from "react";
import SearchBar from "../SearchBar";
<<<<<<< HEAD
import UserCard from "../UserCard";
=======
import FriendsSkeletonLoader from "../../skeletons/FriendsSkeletonLoader"; // 1. Import skeleton loader
>>>>>>> 938d8c47

export default function SentRequests() {
  const [searchTerm, setSearchTerm] = useState("");
<<<<<<< HEAD

  const { data: sentRequests = [], isLoading } = useSentRequests();
=======
  const [loading, setLoading] = useState(true); // 2. Set initial loading to true

  const fetchSent = async () => {
    try {
      const res = await axiosInstance.get(`/friends/sent-requests`);
      setSent(res.data || []);
    } catch (err) {
      console.error(err);
      toast.error("Failed to load sent requests");
    } finally {
      setLoading(false);
    }
  };

  const cancelRequest = async (friendId) => {
    try {
      await axiosInstance.delete(`/friends/sent-requests/${friendId}`);
      setSent((prev) => prev.filter((r) => r._id !== friendId));
      toast.info("Friend request canceled.");
    } catch (err) {
      console.error(err);
      toast.error("Error canceling friend request!");
    }
  };
>>>>>>> 938d8c47

  const handleSearch = (term) => {
    setSearchTerm(term);
  };

  const filteredSent = useMemo(() => {
    const term = searchTerm;
    if (!term.trim()) {
      return sentRequests;
    }
<<<<<<< HEAD

    return sentRequests.filter((user) => {
=======
    const filtered = sent.filter((user) => {
>>>>>>> 938d8c47
      const fullName = `${user.FirstName} ${user.LastName || ""}`.toLowerCase();
      if (fullName.includes(term.toLowerCase())) return true;
      if (user.OtherDetails?.skills?.toLowerCase().includes(term.toLowerCase())) return true;
      if (user.OtherDetails?.interests?.toLowerCase().includes(term.toLowerCase())) return true;
      return false;
    });
<<<<<<< HEAD
  }, [sentRequests, searchTerm]);

  if (isLoading)
    return <div className="text-center text-gray-500">Loading...</div>;
  if (sentRequests.length == 0)
=======
    setFilteredSent(filtered);
  };

  useEffect(() => {
    fetchSent();
  }, []);

  useEffect(() => {
    setFilteredSent(sent);
  }, [sent]);

  // 3. Render skeleton loader while loading
  if (loading) {
    return <FriendsSkeletonLoader />;
  }
  
  if (!sent.length) {
>>>>>>> 938d8c47
    return <div className="text-center text-gray-500">No sent requests</div>;
  }

  return (
    <div>
      {sentRequests.length > 0 && (
        <SearchBar
          onSearch={handleSearch}
          placeholder="Search sent requests..."
        />
      )}

<<<<<<< HEAD
      <div className="flex flex-wrap gap-3 2xl:gap-4 mt-4">
        {filteredSent?.map((user) => (
          <UserCard key={user._id} user={user} selectedTab="sentRequests" />
=======
      {/* 4. Update container to use CSS Grid */}
      <div className="grid grid-cols-1 md:grid-cols-2 lg:grid-cols-3 gap-4 mt-4">
        {filteredSent.map((user) => (
          <UserCard
            key={user._id}
            user={user}
            selectedTab="sentRequests"
            onCancelRequest={cancelRequest}
          />
>>>>>>> 938d8c47
        ))}
      </div>

      {filteredSent?.length === 0 && searchTerm && (
        <div className="text-center text-gray-500 mt-4">
          No matching sent requests found
        </div>
      )}
    </div>
  );
}<|MERGE_RESOLUTION|>--- conflicted
+++ resolved
@@ -1,43 +1,12 @@
 import { useSentRequests } from "@/queries/friendQueries";
 import { useMemo, useState } from "react";
+import FriendsSkeletonLoader from "../../skeletons/FriendsSkeletonLoader";
 import SearchBar from "../SearchBar";
-<<<<<<< HEAD
 import UserCard from "../UserCard";
-=======
-import FriendsSkeletonLoader from "../../skeletons/FriendsSkeletonLoader"; // 1. Import skeleton loader
->>>>>>> 938d8c47
 
 export default function SentRequests() {
   const [searchTerm, setSearchTerm] = useState("");
-<<<<<<< HEAD
-
   const { data: sentRequests = [], isLoading } = useSentRequests();
-=======
-  const [loading, setLoading] = useState(true); // 2. Set initial loading to true
-
-  const fetchSent = async () => {
-    try {
-      const res = await axiosInstance.get(`/friends/sent-requests`);
-      setSent(res.data || []);
-    } catch (err) {
-      console.error(err);
-      toast.error("Failed to load sent requests");
-    } finally {
-      setLoading(false);
-    }
-  };
-
-  const cancelRequest = async (friendId) => {
-    try {
-      await axiosInstance.delete(`/friends/sent-requests/${friendId}`);
-      setSent((prev) => prev.filter((r) => r._id !== friendId));
-      toast.info("Friend request canceled.");
-    } catch (err) {
-      console.error(err);
-      toast.error("Error canceling friend request!");
-    }
-  };
->>>>>>> 938d8c47
 
   const handleSearch = (term) => {
     setSearchTerm(term);
@@ -48,43 +17,25 @@
     if (!term.trim()) {
       return sentRequests;
     }
-<<<<<<< HEAD
 
     return sentRequests.filter((user) => {
-=======
-    const filtered = sent.filter((user) => {
->>>>>>> 938d8c47
       const fullName = `${user.FirstName} ${user.LastName || ""}`.toLowerCase();
       if (fullName.includes(term.toLowerCase())) return true;
-      if (user.OtherDetails?.skills?.toLowerCase().includes(term.toLowerCase())) return true;
-      if (user.OtherDetails?.interests?.toLowerCase().includes(term.toLowerCase())) return true;
+      if (user.OtherDetails?.skills?.toLowerCase().includes(term.toLowerCase()))
+        return true;
+      if (
+        user.OtherDetails?.interests?.toLowerCase().includes(term.toLowerCase())
+      )
+        return true;
       return false;
     });
-<<<<<<< HEAD
   }, [sentRequests, searchTerm]);
 
-  if (isLoading)
-    return <div className="text-center text-gray-500">Loading...</div>;
-  if (sentRequests.length == 0)
-=======
-    setFilteredSent(filtered);
-  };
-
-  useEffect(() => {
-    fetchSent();
-  }, []);
-
-  useEffect(() => {
-    setFilteredSent(sent);
-  }, [sent]);
-
-  // 3. Render skeleton loader while loading
-  if (loading) {
+  if (isLoading) {
     return <FriendsSkeletonLoader />;
   }
-  
-  if (!sent.length) {
->>>>>>> 938d8c47
+
+  if (sentRequests.length == 0) {
     return <div className="text-center text-gray-500">No sent requests</div>;
   }
 
@@ -97,21 +48,9 @@
         />
       )}
 
-<<<<<<< HEAD
-      <div className="flex flex-wrap gap-3 2xl:gap-4 mt-4">
+      <div className="grid grid-cols-1 md:grid-cols-2 lg:grid-cols-3 gap-4 mt-4">
         {filteredSent?.map((user) => (
           <UserCard key={user._id} user={user} selectedTab="sentRequests" />
-=======
-      {/* 4. Update container to use CSS Grid */}
-      <div className="grid grid-cols-1 md:grid-cols-2 lg:grid-cols-3 gap-4 mt-4">
-        {filteredSent.map((user) => (
-          <UserCard
-            key={user._id}
-            user={user}
-            selectedTab="sentRequests"
-            onCancelRequest={cancelRequest}
-          />
->>>>>>> 938d8c47
         ))}
       </div>
 

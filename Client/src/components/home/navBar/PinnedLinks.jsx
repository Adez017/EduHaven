--- conflicted
+++ resolved
@@ -60,8 +60,6 @@
   // Handle clicks outside dropdown and modals
   useEffect(() => {
     function handleClickOutside(event) {
-<<<<<<< HEAD
-      // Close dropdown if clicking outside
       if (
         showDropdown &&
         dropdownRef.current &&
@@ -69,29 +67,15 @@
         buttonRef.current &&
         !buttonRef.current.contains(event.target)
       ) {
-=======
-      if (showDropdown && 
-          dropdownRef.current && 
-          !dropdownRef.current.contains(event.target) &&
-          buttonRef.current &&
-          !buttonRef.current.contains(event.target)) {
->>>>>>> 2d1b32e1
         setShowDropdown(false);
         setOpenMenuId(null);
       }
 
-<<<<<<< HEAD
-      // Close modal if clicking outside modal content
       if (
         showModal &&
         modalRef.current &&
         !modalRef.current.contains(event.target)
       ) {
-=======
-      if (showModal && 
-          modalRef.current && 
-          !modalRef.current.contains(event.target)) {
->>>>>>> 2d1b32e1
         setShowModal(false);
         setEditItemId(null);
         setTitle("");
@@ -99,9 +83,11 @@
         setExtraLinks([]);
       }
 
-      if (showPopupBlockerModal &&
-          popupBlockerModalRef.current &&
-          !popupBlockerModalRef.current.contains(event.target)) {
+      if (
+        showPopupBlockerModal &&
+        popupBlockerModalRef.current &&
+        !popupBlockerModalRef.current.contains(event.target)
+      ) {
         setShowPopupBlockerModal(false);
       }
     }
@@ -111,7 +97,6 @@
       document.removeEventListener("mousedown", handleClickOutside);
     };
   }, [showDropdown, showModal, showPopupBlockerModal]);
-
 
   const handleSaveLink = () => {
     if (!title.trim() || !mainLink.trim()) return;
@@ -206,7 +191,11 @@
     const testWindow = window.open(firstLink, "_blank", "noopener,noreferrer");
 
     // Check if the popup was blocked
-    if (!testWindow || testWindow.closed || typeof testWindow.closed === 'undefined') {
+    if (
+      !testWindow ||
+      testWindow.closed ||
+      typeof testWindow.closed === "undefined"
+    ) {
       // Popups were blocked, show the modal.
       setLinksToOpen(links);
       setShowPopupBlockerModal(true);
@@ -220,11 +209,11 @@
 
     setShowDropdown(false);
   };
-  
+
   const handleRetryOpenLinks = () => {
     linksToOpen.forEach((link) => {
-        const normalizedLink = normalizeUrl(link);
-        window.open(normalizedLink, "_blank", "noopener,noreferrer");
+      const normalizedLink = normalizeUrl(link);
+      window.open(normalizedLink, "_blank", "noopener,noreferrer");
     });
     setShowPopupBlockerModal(false);
     setLinksToOpen([]);
@@ -346,42 +335,11 @@
                 </button>
               </div>
 
-<<<<<<< HEAD
               {/* Title */}
               <label className="block mb-4">
                 <span className="text-md  font-semibold  dark:text-gray-300  tracking-wide ">
                   Title
                 </span>
-=======
-            <label className="block mb-4">
-              <span className="text-sm font-medium text-gray-700 uppercase tracking-wide">
-                TITLE
-              </span>
-              <input
-                type="text"
-                value={title}
-                onChange={(e) => setTitle(e.target.value)}
-                className="w-full mt-1 p-2 border border-gray-300 rounded bg-gray-50 text-gray-800 focus:outline-none focus:ring-2 focus:ring-blue-500"
-                placeholder="e.g. Amazon"
-              />
-            </label>
-
-            <label className="block mb-4">
-              <span className="text-sm font-medium text-gray-700 uppercase tracking-wide">
-                LINKS
-              </span>
-              <input
-                type="text"
-                value={mainLink}
-                onChange={(e) => setMainLink(e.target.value)}
-                className="w-full mt-1 p-2 border border-gray-300 rounded bg-gray-50 text-gray-800 focus:outline-none focus:ring-2 focus:ring-blue-500"
-                placeholder="e.g. amazon.com (protocol will be added automatically)"
-              />
-            </label>
-
-            {extraLinks.map((linkVal, idx) => (
-              <div key={idx} className="mb-2">
->>>>>>> 2d1b32e1
                 <input
                   type="text"
                   value={title}
@@ -393,7 +351,6 @@
                 />
               </label>
 
-<<<<<<< HEAD
               {/* Main link */}
               <label className="block mb-4">
                 <span className="text-md  font-semibold  dark:text-gray-300 tracking-wide">
@@ -430,21 +387,6 @@
                 type="button"
                 onClick={handleAddAnotherLink}
                 className="text-sm flex font-medium items-center gap-1 mt-2 txt hover:opacity-80 transition-colors"
-=======
-            <button
-              type="button"
-              onClick={handleAddAnotherLink}
-              className="text-sm flex items-center gap-1 mt-2 text-blue-600 hover:text-blue-800"
-            >
-              <Plus className="w-4 h-4" />
-              Add another tab
-            </button>
-
-            <div className="flex justify-end mt-6">
-              <button 
-                onClick={handleSaveLink} 
-                className="px-4 py-2 bg-blue-600 text-white rounded hover:bg-blue-700 focus:outline-none focus:ring-2 focus:ring-blue-500"
->>>>>>> 2d1b32e1
               >
                 <Plus className="w-4 h-4" />
                 Add another tab
@@ -467,15 +409,16 @@
       {/* --- NEW POPUP BLOCKER MODAL --- */}
       {showPopupBlockerModal && (
         <div className="fixed inset-0 flex items-center justify-center bg-black bg-opacity-50 z-30">
-          <div 
+          <div
             ref={popupBlockerModalRef}
             className="bg-sec p-6 rounded-lg shadow-lg w-full max-w-sm text-center"
           >
             <h3 className="text-xl font-bold txt mb-4">Popups Blocked</h3>
             <p className="txt mb-4">
-              Your browser is blocking the links from opening. Please disable the popup blocker for this site and try again.
+              Your browser is blocking the links from opening. Please disable
+              the popup blocker for this site and try again.
             </p>
-            <button 
+            <button
               onClick={handleRetryOpenLinks}
               className="px-4 py-2 bg-blue-600 text-white rounded hover:bg-blue-700 focus:outline-none focus:ring-2 focus:ring-blue-500"
             >

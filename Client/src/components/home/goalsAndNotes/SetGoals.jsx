--- conflicted
+++ resolved
@@ -4,11 +4,8 @@
 import { Plus } from "lucide-react";
 import "react-calendar/dist/Calendar.css";
 import "./ReactCustomCalendar.css";
-<<<<<<< HEAD
 import { toast } from "react-toastify";
-=======
 import { motion } from "framer-motion";
->>>>>>> 2bb08438
 
 const Setgoals = ({ onGoalCreated}) => {
   const [title, setTitle] = useState("");

--- conflicted
+++ resolved
@@ -100,7 +100,6 @@
             isActive={location.pathname === "/games"}
             ref={(el) => (linkRefs.current["/games"] = el)}
           />
-<<<<<<< HEAD
             <SidebarLink
               to="/notenest"
               IconComponent={Edit3}  
@@ -108,7 +107,6 @@
               isActive={location.pathname === "/notenest"}
               ref={(el) => (linkRefs.current["/notenest"] = el)}
             />        
-=======
           <SidebarLink
             to="/friends"
             IconComponent={Users}
@@ -117,7 +115,6 @@
             ref={(el) => (linkRefs.current["/friends"] = el)}
           />
           
->>>>>>> addf3ba8
         </div>
         <hr className="border-sec my-5 mx-4" />
         <SidebarLink

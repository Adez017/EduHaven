import { useState } from "react";
import { useNavigate } from "react-router-dom";
import { toast } from "react-toastify";
import { motion, AnimatePresence } from "framer-motion";
import bgImg from "../../assets/LoginBackground.jpg";

const Delete = () => {
  const [showConfirmModal, setShowConfirmModal] = useState(false);
  const [confirmText, setConfirmText] = useState("");
  const [isLoading, setIsLoading] = useState(false);
  const navigate = useNavigate();

  const handleProceed = () => {
    setShowConfirmModal(true);
  };

  const handleConfirmDelete = async () => {
    if (confirmText !== "delete my account") {
      toast.error("Please type exactly 'delete my account' to continue");
      return;
    }

    try {
      setIsLoading(true);
<<<<<<< HEAD
            const res = await axiosInstance.delete("/user/delete");

            let data = res.data;

            if (res.status !== 200)
              throw new Error(data.error || "Failed to delete account");

      toast.success(data.message || "Account deleted successfully");
      localStorage.removeItem("token");
            localStorage.removeItem("refreshToken");
=======
      const token = localStorage.getItem("token");
      const res = await fetch(`${import.meta.env.VITE_API_URL}/user/delete`, {
        method: "DELETE",
        headers: {
          "Content-Type": "application/json",
          Authorization: `Bearer ${token}`,
        },
      });

      let data = {};
      try {
        data = await res.json();
      } catch {
        data = {};
      }

      if (!res.ok) throw new Error(data.error || "Failed to delete account");

      toast.success(data.message || "Account deleted successfully");
      localStorage.removeItem("token");
>>>>>>> 171ceb72

      setTimeout(() => {
        navigate("/");
      }, 1500);
    } catch (error) {
      toast.error(error.message);
    } finally {
      setIsLoading(false);
    }
  };

  const handleCancel = () => {
    setShowConfirmModal(false);
    setConfirmText("");
  };

  return (
    <div
      className="h-screen w-full flex items-center justify-center relative bg-cover bg-center"
      style={{ backgroundImage: `url(${bgImg})` }}
    >
      {/* Card Container */}
      <motion.div
        className="w-full max-w-lg bg-white/50 backdrop-blur-3xl rounded-3xl shadow-2xl p-8"
        initial={{ opacity: 0, y: 20 }}
        animate={{ opacity: 1, y: 0 }}
        transition={{ duration: 0.3, ease: "easeOut" }}
      >
        <h1 className="text-3xl font-bold text-center text-red-600 mb-4">
          Delete Your Account
        </h1>

        <p className="text-center text-black/90 mb-8 font-semibold text-lg">
          ⚠️ This action is permanent and cannot be undone.
        </p>

        <div className="bg-white/10 backdrop-blur-3xl rounded-xl p-6 text-black mb-6">
          <h3 className="font-semibold mb-3">What will happen:</h3>
          <ul className="space-y-2 text-sm">
            <li>• All your personal data will be permanently erased</li>
            <li>• Your profile, posts, and messages will be deleted</li>
            <li>• You will lose access to all premium features</li>
            <li>• This change cannot be reverted</li>
          </ul>
        </div>

        <p className="text-sm text-center text-black/80 mb-6">
          If you're facing issues, please contact support first before deleting.
        </p>

        {/* Buttons */}
        <div className="flex justify-between gap-4">
          <button
            onClick={() => navigate(-1)}
            className="w-1/2 px-6 py-3 rounded-lg font-medium bg-gray-200/70 text-gray-800 hover:bg-gray-300 transition-all"
          >
            Go Back
          </button>
          <button
            onClick={handleProceed}
            className="w-1/2 px-6 py-3 rounded-lg font-semibold bg-red-600 text-white hover:bg-red-700 shadow-md transition-all"
          >
            Proceed to Delete
          </button>
        </div>
      </motion.div>

      {/* Confirmation Modal */}
      <AnimatePresence>
        {showConfirmModal && (
          <motion.div
            className="fixed inset-0 bg-black bg-opacity-60 flex items-center justify-center z-50"
            initial={{ opacity: 0 }}
            animate={{ opacity: 1 }}
            exit={{ opacity: 0 }}
            transition={{ duration: 0.3 }}
          >
            <motion.div
              className="bg-white rounded-2xl p-8 w-full max-w-md shadow-xl"
              initial={{ opacity: 0, scale: 0.95 }}
              animate={{ opacity: 1, scale: 1 }}
              exit={{ opacity: 0, scale: 0.95 }}
              transition={{ duration: 0.3, ease: "easeOut" }}
            >
              <h3 className="text-xl font-semibold text-gray-800 mb-4 text-center">
                Final Confirmation
              </h3>
              <p className="text-gray-600 mb-4 text-center">
                Please type <strong>"delete my account"</strong> to confirm:
              </p>
              <input
                type="text"
                value={confirmText}
                onChange={(e) => setConfirmText(e.target.value)}
                placeholder="delete my account"
                className="w-full px-4 py-3 border border-gray-300 rounded-lg 
                                         focus:outline-none focus:ring-2 focus:ring-red-500 mb-6 text-black"
                disabled={isLoading}
              />
              <div className="flex justify-end gap-4">
                <button
                  onClick={handleCancel}
                  className="px-4 py-2 rounded-lg font-medium text-black bg-blue-200 hover:bg-blue-300 transition-all"
                  disabled={isLoading}
                >
                  Cancel
                </button>
                <button
                  onClick={handleConfirmDelete}
                  disabled={confirmText !== "delete my account" || isLoading}
                  className="px-4 py-2 rounded-lg font-semibold bg-red-600 text-white hover:bg-red-700 disabled:bg-gray-400 disabled:cursor-not-allowed transition-all"
                >
                  {isLoading ? "Deleting..." : "Delete Account"}
                </button>
              </div>
            </motion.div>
          </motion.div>
        )}
      </AnimatePresence>
    </div>
  );
};

export default Delete;<|MERGE_RESOLUTION|>--- conflicted
+++ resolved
@@ -22,40 +22,16 @@
 
     try {
       setIsLoading(true);
-<<<<<<< HEAD
-            const res = await axiosInstance.delete("/user/delete");
+      const res = await axiosInstance.delete("/user/delete");
 
-            let data = res.data;
+      let data = res.data;
 
-            if (res.status !== 200)
-              throw new Error(data.error || "Failed to delete account");
+      if (res.status !== 200)
+        throw new Error(data.error || "Failed to delete account");
 
       toast.success(data.message || "Account deleted successfully");
       localStorage.removeItem("token");
-            localStorage.removeItem("refreshToken");
-=======
-      const token = localStorage.getItem("token");
-      const res = await fetch(`${import.meta.env.VITE_API_URL}/user/delete`, {
-        method: "DELETE",
-        headers: {
-          "Content-Type": "application/json",
-          Authorization: `Bearer ${token}`,
-        },
-      });
-
-      let data = {};
-      try {
-        data = await res.json();
-      } catch {
-        data = {};
-      }
-
-      if (!res.ok) throw new Error(data.error || "Failed to delete account");
-
-      toast.success(data.message || "Account deleted successfully");
-      localStorage.removeItem("token");
->>>>>>> 171ceb72
-
+      localStorage.removeItem("refreshToken");
       setTimeout(() => {
         navigate("/");
       }, 1500);

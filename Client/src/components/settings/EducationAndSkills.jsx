import { useEffect, useState } from "react";
import axios from "axios";
import { toast } from "react-toastify";
import { jwtDecode } from "jwt-decode";
import { useUserProfile } from "../../contexts/UserProfileContext";
import { Plus, X, Trash2 } from "lucide-react";
import UpdateButton from "./UpdateButton";
import { Button } from "@/components/ui/button";
const backendUrl = import.meta.env.VITE_API_URL;

function EducationAndSkills() {
  const { user, setUser, fetchUserDetails } = useUserProfile();
  const [profileData, setProfileData] = useState({
    University: "",
    FieldOfStudy: "",
    GraduationYear: "",
    OtherDetails: {
      interests: "",
      skills: "",
      additionalNotes: "",
    },
  });
  const [userId, setUserId] = useState(null);
  const [isLoading, setIsLoading] = useState(false);
  const [skillsList, setSkillsList] = useState([]);
  const [interestsList, setInterestsList] = useState([]);
  const [newSkill, setNewSkill] = useState("");
  const [newInterest, setNewInterest] = useState("");
  const [initialData, setInitialData] = useState(null);
  const [hasChanged, setHasChanged] = useState(false);

  useEffect(() => {
    const token = localStorage.getItem("token");
    if (token) {
      try {
        const decoded = jwtDecode(token);
        setUserId(decoded.id);

        if (!user) {
          fetchUserDetails(decoded.id);
        } else {
          const initial = {
            University: user.University || "",
            FieldOfStudy: user.FieldOfStudy || "",
            GraduationYear: user.GraduationYear || "",
            OtherDetails: user.OtherDetails || {
              interests: "",
              skills: "",
              additionalNotes: "",
            },
          };
          setInitialData(initial);
          setProfileData(initial);

          // Parse skills and interests into arrays
          if (user.OtherDetails?.skills) {
            setSkillsList(
              user.OtherDetails.skills
                .split(",")
                .map((s) => s.trim())
                .filter((s) => s)
            );
          }
          if (user.OtherDetails?.interests) {
            setInterestsList(
              user.OtherDetails.interests
                .split(",")
                .map((i) => i.trim())
                .filter((i) => i)
            );
          }
        }
      } catch (error) {
        console.error("Error decoding token:", error);
      }
    }
  }, [user, fetchUserDetails]);

  useEffect(() => {
    if (!initialData) return;

    const isEqual = JSON.stringify(profileData) === JSON.stringify(initialData);
    setHasChanged(!isEqual);
  }, [profileData, initialData]);

  const handleInputChange = (e) => {
    const { name, value } = e.target;
    setProfileData((prev) => ({
      ...prev,
      [name]: value,
    }));
  };

  const handleClearField = (fieldName) => {
    setProfileData((prev) => ({
      ...prev,
      [fieldName]: "",
    }));
  };

  const handleOtherDetailsChange = (key, value) => {
    setProfileData((prev) => ({
      ...prev,
      OtherDetails: {
        ...prev.OtherDetails,
        [key]: value,
      },
    }));
  };

  const handleClearOtherDetails = (key) => {
    setProfileData((prev) => ({
      ...prev,
      OtherDetails: {
        ...prev.OtherDetails,
        [key]: "",
      },
    }));

    if (key === "skills") {
      setSkillsList([]);
    } else if (key === "interests") {
      setInterestsList([]);
    }
  };

  const addSkill = () => {
    if (newSkill.trim() && !skillsList.includes(newSkill.trim())) {
      const updatedSkills = [...skillsList, newSkill.trim()];
      setSkillsList(updatedSkills);
      handleOtherDetailsChange("skills", updatedSkills.join(", "));
      setNewSkill("");
    }
  };

  const removeSkill = (skillToRemove) => {
    const updatedSkills = skillsList.filter((skill) => skill !== skillToRemove);
    setSkillsList(updatedSkills);
    handleOtherDetailsChange("skills", updatedSkills.join(", "));
  };

  const addInterest = () => {
    if (newInterest.trim() && !interestsList.includes(newInterest.trim())) {
      const updatedInterests = [...interestsList, newInterest.trim()];
      setInterestsList(updatedInterests);
      handleOtherDetailsChange("interests", updatedInterests.join(", "));
      setNewInterest("");
    }
  };

  const removeInterest = (interestToRemove) => {
    const updatedInterests = interestsList.filter(
      (interest) => interest !== interestToRemove
    );
    setInterestsList(updatedInterests);
    handleOtherDetailsChange("interests", updatedInterests.join(", "));
  };

  const handleSubmit = async (e) => {
    e.preventDefault();

    if (!userId) {
      toast.error("User not authenticated");
      return;
    }

    setIsLoading(true);
    try {
      // Send all fields including empty ones to allow clearing
      const updateData = {
        ...profileData,
      };

      const response = await axios.put(
        `${backendUrl}/user/profile`,
        updateData,
        {
          headers: {
            Authorization: `Bearer ${localStorage.getItem("token")}`,
            "Content-Type": "application/json",
          },
        }
      );

      toast.success("Education & Skills updated successfully");
      setUser(response.data);
      setInitialData(response.data);
    } catch (error) {
      console.error("Profile update error:", error);
      toast.error(error.response?.data?.error || "Failed to update profile");
    } finally {
      setIsLoading(false);
      setHasChanged(false);
    }
  };

  return (
    <div className="max-w-4xl mx-auto">
      <h1 className="text-2xl pb-4 font-semibold text-[var(--txt)] mb-2">
        Education & Skills
      </h1>

      <form onSubmit={handleSubmit} className="space-y-6">
        {/* Education Section */}
        <div className="">
          <div className="grid grid-cols-1 md:grid-cols-2 gap-6 px-6 py-2">
            <div className="space-y-2">
              <label htmlFor="university" className="block text-md font-medium text-[var(--txt-dim)]">
                University/Institution
              </label>
              <div className="relative">
                <input
                  id="university"
                  type="text"
                  name="University"
                  value={profileData.University}
                  onChange={handleInputChange}
                  placeholder="e.g., Harvard University"
                  className="w-full px-4 py-3 bg-[var(--bg-sec)] border border-transparent rounded-lg text-[var(--txt)] placeholder-[var(--txt-dim)] focus:outline-none focus:ring-2 focus:ring-[var(--btn)] focus:border-transparent transition-all pr-10"
                  disabled={isLoading}
                />
                {profileData.University && (
                  <Button
                    variant="danger"
                    type="button"
                    onClick={() => handleClearField("University")}
                    className="absolute right-3 top-1/2 transform -translate-y-1/2 text-[var(--txt-dim)] hover:text-red-500 transition-colors"
                    disabled={isLoading}
                  >
                    <Trash2 className="w-4 h-4" />
                  </Button>
                )}
              </div>
            </div>

            <div className="space-y-2">
              <label htmlFor="field-of-study" className="block text-md font-medium text-[var(--txt-dim)]">
                Field of Study
              </label>
              <div className="relative">
                <input
                  id="field-of-study"
                  type="text"
                  name="FieldOfStudy"
                  value={profileData.FieldOfStudy}
                  onChange={handleInputChange}
                  placeholder="e.g., Computer Science"
                  className="w-full px-4 py-3 bg-[var(--bg-sec)] border border-transparent rounded-lg text-[var(--txt)] placeholder-[var(--txt-dim)] focus:outline-none focus:ring-2 focus:ring-[var(--btn)] focus:border-transparent transition-all pr-10"
                  disabled={isLoading}
                />
                {profileData.FieldOfStudy && (
                  <Button
                    variant="danger"
                    type="button"
                    onClick={() => handleClearField("FieldOfStudy")}
                    className="absolute right-3 top-1/2 transform -translate-y-1/2 text-[var(--txt-dim)] hover:text-red-500 transition-colors"
                    disabled={isLoading}
                  >
                    <Trash2 className="w-4 h-4" />
                  </Button>
                )}
              </div>
            </div>

            <div className="space-y-2 md:col-span-2">
              <label htmlFor="graduation" className="block text-md font-medium text-[var(--txt-dim)]">
                Graduation Year
              </label>
              <div className="relative">
                <input
                  id="graduation"
                  type="number"
                  name="GraduationYear"
                  value={profileData.GraduationYear}
                  onChange={handleInputChange}
                  placeholder="e.g., 2024"
                  min="1900"
                  max={new Date().getFullYear() + 10}
                  className="w-full px-4 py-3 bg-[var(--bg-sec)] border border-transparent rounded-lg text-[var(--txt)] placeholder-[var(--txt-dim)] focus:outline-none focus:ring-2 focus:ring-[var(--btn)] focus:border-transparent transition-all pr-10"
                  disabled={isLoading}
                />
                {profileData.GraduationYear && (
                  <Button
                    variant="danger"
                    type="button"
                    onClick={() => handleClearField("GraduationYear")}
                    className="absolute right-3 top-1/2 transform -translate-y-1/2 text-[var(--txt-dim)] hover:text-red-500 transition-colors"
                    disabled={isLoading}
                  >
                    <Trash2 className="w-4 h-4" />
                  </Button>
                )}
              </div>
            </div>
          </div>
        </div>

        {/* Skills Section */}
        <div className="px-6 py-2">
          <div className="space-y-4">
            <div className="flex items-center justify-between">
              <label htmlFor="skills" className="block text-md font-medium text-[var(--txt-dim)]">
                Skills
              </label>
              {profileData.OtherDetails.skills && (
                <Button
                  variant="danger"
                  type="button"
                  onClick={() => handleClearOtherDetails("skills")}
                  className="text-[var(--txt-dim)] hover:text-red-500 transition-colors flex items-center gap-1 text-sm"
                  disabled={isLoading}
                >
                  <Trash2 className="w-4 h-4" />
                  Clear all
                </Button>
              )}
            </div>

            <div className="flex gap-2 flex-wrap">
              {skillsList.map((skill, index) => (
                <div
                  key={index}
                  className="flex items-center gap-2 bg-[var(--bg-sec)] px-3 py-2 rounded-lg"
                >
                  <span className="text-[var(--txt)] text-sm">{skill}</span>
                  <Button
                    variant="danger"
                    type="button"
                    onClick={() => removeSkill(skill)}
                    className="text-[var(--txt-dim)] hover:text-red-500 transition-colors"
                    disabled={isLoading}
                  >
                    <X className="w-4 h-4" />
                  </Button>
                </div>
              ))}
            </div>

            <div className="flex gap-2">
              <input
                id="skills"
                type="text"
                value={newSkill}
                onChange={(e) => setNewSkill(e.target.value)}
<<<<<<< HEAD
                placeholder="Add a skill"
                className="flex-1 px-4 py-2 bg-[var(--bg-sec)] border border-transparent rounded-lg text-[var(--txt)] placeholder-[var(--txt-dim)] focus:outline-none focus:ring-2 focus:ring-[var(--btn)] focus:border-transparent transition-all"
                disabled={isLoading}
              />
              <Button
                variant="primary"
=======
                onKeyDown={(e) => {
                if (e.key === "Enter") {
                  e.preventDefault(); // Prevent form submit
                  addSkill();
                }
              }}
              placeholder="Add a skill"
              className="flex-1 px-4 py-2 bg-[var(--bg-sec)] border border-transparent rounded-lg text-[var(--txt)] placeholder-[var(--txt-dim)] focus:outline-none focus:ring-2 focus:ring-[var(--btn)] focus:border-transparent transition-all"
              disabled={isLoading}
            />
              <button
>>>>>>> ee53d096
                type="button"
                onClick={addSkill}
                className="px-4 py-2 bg-[var(--btn)] hover:bg-[var(--btn-hover)] text-white rounded-lg transition-colors flex items-center gap-2"
                disabled={isLoading || !newSkill.trim()}
              >
                <Plus className="w-4 h-4" />
                Add
              </Button>
            </div>
          </div>
        </div>

        {/* Interests Section */}
        <div className="px-6 py-2">
          <div className="space-y-4">
            <div className="flex items-center justify-between">
              <label htmlFor="interests" className="block text-md font-medium text-[var(--txt-dim)]">
                Interests
              </label>
              {profileData.OtherDetails.interests && (
                <Button
                  variant="danger"
                  type="button"
                  onClick={() => handleClearOtherDetails("interests")}
                  className="text-[var(--txt-dim)] hover:text-red-500 transition-colors flex items-center gap-1 text-sm"
                  disabled={isLoading}
                >
                  <Trash2 className="w-4 h-4" />
                  Clear all
                </Button>
              )}
            </div>

            <div className="flex gap-2 flex-wrap">
              {interestsList.map((interest, index) => (
                <div
                  key={index}
                  className="flex items-center gap-2 bg-[var(--bg-sec)] px-3 py-2 rounded-lg"
                >
                  <span className="text-[var(--txt)] text-sm">{interest}</span>
                  <Button
                    variant="danger"
                    type="button"
                    onClick={() => removeInterest(interest)}
                    className="text-[var(--txt-dim)] hover:text-red-500 transition-colors"
                    disabled={isLoading}
                  >
                    <X className="w-4 h-4" />
                  </Button>
                </div>
              ))}
            </div>

            <div className="flex gap-2">
              <input
                id="interests"
                type="text"
                value={newInterest}
                onChange={(e) => setNewInterest(e.target.value)}
                onKeyDown={(e) => {
                if (e.key === "Enter") {
                  e.preventDefault(); // Prevent form submit
                  addInterest();
                }
              }}
                placeholder="Add an interest"
                className="flex-1 px-4 py-2 bg-[var(--bg-sec)] border border-transparent rounded-lg text-[var(--txt)] placeholder-[var(--txt-dim)] focus:outline-none focus:ring-2 focus:ring-[var(--btn)] focus:border-transparent transition-all"
                disabled={isLoading}
              />
              <Button
                variant="primary"
                type="button"
                onClick={addInterest}
                className="px-4 py-2 bg-[var(--btn)] hover:bg-[var(--btn-hover)] text-white rounded-lg transition-colors flex items-center gap-2"
                disabled={isLoading || !newInterest.trim()}
              >
                <Plus className="w-4 h-4" />
                Add
              </Button>
            </div>
          </div>
        </div>

        {/* Additional Notes Section */}
        <div className="px-6 py-2">
          <div className="space-y-2">
            <div className="flex items-center justify-between">
              <label htmlFor="notes" className="block text-md font-medium text-[var(--txt-dim)]">
                Additional Notes
              </label>
              {profileData.OtherDetails.additionalNotes && (
                <Button
                  variant="danger"
                  type="button"
                  onClick={() => handleClearOtherDetails("additionalNotes")}
                  className="text-[var(--txt-dim)] hover:text-red-500 transition-colors flex items-center gap-1 text-sm"
                  disabled={isLoading}
                >
                  <Trash2 className="w-4 h-4" />
                  Clear
                </Button>
              )}
            </div>
            <div className="relative">
              <textarea
                id="notes"
                value={profileData.OtherDetails.additionalNotes}
                onChange={(e) =>
                  handleOtherDetailsChange("additionalNotes", e.target.value)
                }
                placeholder="Any additional information about your education, achievements, or goals..."
                className="w-full px-4 py-3 bg-[var(--bg-sec)] border border-transparent rounded-lg text-[var(--txt)] placeholder-[var(--txt-dim)] focus:outline-none focus:ring-2 focus:ring-[var(--btn)] focus:border-transparent transition-all resize-none"
                rows="4"
                disabled={isLoading}
              />
            </div>
          </div>
        </div>

        {/* Submit Button */}
        <div className="flex justify-end">
          <UpdateButton
            label="Update Education & Skills"
            isLoading={isLoading}
            isDisabled={!hasChanged}
          />
        </div>
      </form>
    </div>
  );
}

export default EducationAndSkills;<|MERGE_RESOLUTION|>--- conflicted
+++ resolved
@@ -342,14 +342,13 @@
                 type="text"
                 value={newSkill}
                 onChange={(e) => setNewSkill(e.target.value)}
-<<<<<<< HEAD
+
                 placeholder="Add a skill"
                 className="flex-1 px-4 py-2 bg-[var(--bg-sec)] border border-transparent rounded-lg text-[var(--txt)] placeholder-[var(--txt-dim)] focus:outline-none focus:ring-2 focus:ring-[var(--btn)] focus:border-transparent transition-all"
                 disabled={isLoading}
               />
               <Button
                 variant="primary"
-=======
                 onKeyDown={(e) => {
                 if (e.key === "Enter") {
                   e.preventDefault(); // Prevent form submit
@@ -361,7 +360,6 @@
               disabled={isLoading}
             />
               <button
->>>>>>> ee53d096
                 type="button"
                 onClick={addSkill}
                 className="px-4 py-2 bg-[var(--btn)] hover:bg-[var(--btn-hover)] text-white rounded-lg transition-colors flex items-center gap-2"

import {
  CircleUser,
  CircleUserRound,
  GraduationCap,
  LogIn,
  LogOut,
  Palette,
  Settings2,
  Users,
} from "lucide-react";
import { useEffect, useState } from "react";
import { useNavigate, useSearchParams } from "react-router-dom";
import ConfirmLogoutModal from "../ConfirmLogoutModal";
<<<<<<< HEAD
import { useNavigate } from "react-router-dom";
import { Button } from "@/components/ui/button";
=======
>>>>>>> 20f792c3

const Sidebar = ({ user }) => {
  const navigate = useNavigate();
  const [searchParams, setSearchParams] = useSearchParams();
  const [showLogoutModal, setShowLogoutModal] = useState(false);

  const tabs = [
    { key: "basicInfo", label: "Basic Info", icon: <CircleUser size={24} /> },
    {
      key: "educationSkills",
      label: "Education & Skills",
      icon: <GraduationCap size={24} />,
    },
    { key: "account", label: "Account", icon: <CircleUserRound size={24} /> },
    { key: "friends", label: "Friends", icon: <Users size={24} /> },
    { divider: true },
    { key: "themes", label: "Themes", icon: <Palette size={24} /> },
    {
      key: "timeLanguage",
      label: "Time / Language",
      icon: <Settings2 size={24} />,
    },
  ];

  const defaultTab = "basicInfo";
  const urlTab = searchParams.get("tab");
  const isValidTab = tabs.some((tab) => tab.key === urlTab);
  const activeTab = isValidTab ? urlTab : defaultTab;

  useEffect(() => {
    if (!isValidTab) {
      setSearchParams({ tab: defaultTab });
    }
  }, [isValidTab, setSearchParams]);

  const handleTabChange = (tab) => {
    setSearchParams({ tab });
  };

  const getTabButtonClass = (tab) =>
    `flex items-center gap-1.5 p-3 rounded-lg text-md w-full text-nowrap ${
      activeTab === tab ? "bg-[var(--btn)] text-white" : "hover:bg-ter"
    }`;

  return (
    <>
      <aside className="w-60 xl:w-72 h-screen bg-sec shadow-md relative">
        <h1 className="px-8 py-4 mt-6 text-xl font-bold pb-0">Settings</h1>
        <nav className="p-2 xl:p-4 space-y-0">
<<<<<<< HEAD
          <Button
            variant="secondary"
            onClick={() => onTabChange("basic-info")}
            className={getTabButtonClass("basic-info")}
          >
            <CircleUser size={24} /> Basic Info
          </Button>
          <Button
            variant="secondary"
            onClick={() => onTabChange("Edu-&-skills")}
            className={getTabButtonClass("Edu-&-skills")}
          >
            <GraduationCap size={24} /> Education & skills
          </Button>
          <Button 
            variant="secondary"
            onClick={() => onTabChange("account")}
            className={getTabButtonClass("account")}
          >
            <svg
              xmlns="http://www.w3.org/2000/svg"
              width="25"
              height="25"
              viewBox="0 0 24 24"
              fill="none"
              stroke="currentColor"
              strokeWidth="2"
              strokeLinecap="round"
              strokeLinejoin="round"
              className="lucide lucide-shield-user-icon lucide-shield-user"
            >
              <path d="M20 13c0 5-3.5 7.5-7.66 8.95a1 1 0 0 1-.67-.01C7.5 20.5 4 18 4 13V6a1 1 0 0 1 1-1c2 0 4.5-1.2 6.24-2.72a1.17 1.17 0 0 1 1.52 0C14.51 3.81 17 5 19 5a1 1 0 0 1 1 1z" />
              <path d="M6.376 18.91a6 6 0 0 1 11.249.003" />
              <circle cx="12" cy="11" r="4" />
            </svg>{" "}
            Account
          </Button>
          <Button
            variant="secondary"
            onClick={() => onTabChange("friends")}
            className={getTabButtonClass("friends")}
          >
            <Users size={24} /> Friends
          </Button>
          <div>
            <div className="border-t border-gray-400/30 my-2 "></div>
          </div>
          <Button
            variant="secondary"
            onClick={() => onTabChange("themes")}
            className={getTabButtonClass("themes")}
          >
            <Palette size={24} /> Themes
          </Button>
          <Button
            variant="secondary"
            onClick={() => onTabChange("time-language")}
            className={getTabButtonClass("time-language")}
          >
            <Settings2 size={24} /> Time / language
          </Button>
=======
          {tabs.map((tab, idx) =>
            tab.divider ? (
              <div
                key={`divider-${idx}`}
                className="border-t border-gray-400/30 !my-2"
              />
            ) : (
              <button
                key={tab.key}
                onClick={() => handleTabChange(tab.key)}
                className={getTabButtonClass(tab.key)}
              >
                {tab.icon} {tab.label}
              </button>
            )
          )}
>>>>>>> 20f792c3
        </nav>

        <div className="absolute bottom-4 w-full px-4">
          {user ? (
<<<<<<< HEAD
            <Button
              variant="danger"
              onClick={() => {
                setShowLogoutModal(true);
              }}
=======
            <button
              onClick={() => setShowLogoutModal(true)}
>>>>>>> 20f792c3
              className="m-auto flex items-center justify-center px-4 py-2 text-red-400 transition-colors hover:bg-red-500 hover:text-white rounded gap-2"
            >
              <LogOut size={16} />
              Logout
            </Button>
          ) : (
            <Button
              variant="primary"
              onClick={() => navigate("/authenticate")}
              className="m-auto flex items-center justify-center px-5 py-2 text-green-400 transition-colors hover:bg-green-500 hover:text-white rounded-lg gap-2 border border-green-500"
            >
              <LogIn size={16} />
              Login
            </Button>
          )}
        </div>
      </aside>

      {showLogoutModal && (
        <ConfirmLogoutModal
          onConfirm={() => {
            setShowLogoutModal(false);
            navigate("/signout");
          }}
          onCancel={() => setShowLogoutModal(false)}
        />
      )}
    </>
  );
};

export default Sidebar;<|MERGE_RESOLUTION|>--- conflicted
+++ resolved
@@ -11,11 +11,8 @@
 import { useEffect, useState } from "react";
 import { useNavigate, useSearchParams } from "react-router-dom";
 import ConfirmLogoutModal from "../ConfirmLogoutModal";
-<<<<<<< HEAD
 import { useNavigate } from "react-router-dom";
 import { Button } from "@/components/ui/button";
-=======
->>>>>>> 20f792c3
 
 const Sidebar = ({ user }) => {
   const navigate = useNavigate();
@@ -65,7 +62,6 @@
       <aside className="w-60 xl:w-72 h-screen bg-sec shadow-md relative">
         <h1 className="px-8 py-4 mt-6 text-xl font-bold pb-0">Settings</h1>
         <nav className="p-2 xl:p-4 space-y-0">
-<<<<<<< HEAD
           <Button
             variant="secondary"
             onClick={() => onTabChange("basic-info")}
@@ -127,7 +123,7 @@
           >
             <Settings2 size={24} /> Time / language
           </Button>
-=======
+
           {tabs.map((tab, idx) =>
             tab.divider ? (
               <div
@@ -144,21 +140,19 @@
               </button>
             )
           )}
->>>>>>> 20f792c3
+
         </nav>
 
         <div className="absolute bottom-4 w-full px-4">
           {user ? (
-<<<<<<< HEAD
             <Button
               variant="danger"
               onClick={() => {
                 setShowLogoutModal(true);
               }}
-=======
-            <button
+
+            <Button
               onClick={() => setShowLogoutModal(true)}
->>>>>>> 20f792c3
               className="m-auto flex items-center justify-center px-4 py-2 text-red-400 transition-colors hover:bg-red-500 hover:text-white rounded gap-2"
             >
               <LogOut size={16} />

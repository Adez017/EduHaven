--- conflicted
+++ resolved
@@ -240,7 +240,7 @@
         )}
 
         {user?._id && (
-<<<<<<< HEAD
+
              <div className="relative inline-block">
                 <Share2
                      className="h-6 w-6 text-[var(--text-secondary)] hover:text-[var(--text-primary)] cursor-pointer"
@@ -267,13 +267,12 @@
                )}
              </div>
            )}
-=======
+
           <div className="relative inline-block">
             <Share2
               className="h-6 w-6 text-[var(--text-secondary)] hover:text-[var(--text-primary)] cursor-pointer"
               onClick={togglelink}
             />
->>>>>>> ee53d096
 
             {showLink && (
               <div className="absolute top-full mt-2 right-0 flex items-center bg-[#1f2937] rounded-lg px-3 py-2 shadow-md border border-gray-700 w-64 z-20">
@@ -408,7 +407,7 @@
         </div>
 
         {/* Action Buttons */}
-<<<<<<< HEAD
+
         <div className="flex flex-wrap justify-center gap-4 my-4">
           <Button variant="secondary" className="bg-white/20 hover:bg-white/30 transition-colors text-[var(--text-primary)] px-6 py-2 h-10 rounded-lg flex items-center space-x-2 flex-1">
             <ThumbsUp className="w-5 h-5" />
@@ -425,7 +424,7 @@
             </Button>
           )}
         </div>
-=======
+
         {!isCurrentUser && (
           <div className="flex flex-wrap justify-center gap-4 my-4">
             <button
@@ -454,7 +453,6 @@
             </button>
           </div>
         )}
->>>>>>> ee53d096
       </div>
 
       {/* Additional Details */}

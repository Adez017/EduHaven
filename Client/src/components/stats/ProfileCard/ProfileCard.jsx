--- conflicted
+++ resolved
@@ -241,11 +241,7 @@
                   : friendRequestStatus === "Cancel Request"
                   ? "bg-purple-500 hover:bg-purple-600"
                   : "bg-purple-400 hover:bg-purple-500"
-<<<<<<< HEAD
-              }  transition-colors text-[var(--text-primary)] px-6 py-2 h-10 rounded-lg flex items-center space-x-2 w-full sm:w-auto text-center flex-1 text-nowrap cursor-pointer`}
-=======
               }  transition-colors text-white px-6 py-2 h-10 rounded-lg flex items-center space-x-2 w-full sm:w-auto text-center flex-1 text-nowrap cursor-pointer`}
->>>>>>> 938d8c47
               disabled={isFriendRequestLoading}
               onClick={handleFriendRequestAction}
             >

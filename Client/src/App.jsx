import { Routes, Route } from "react-router-dom";
import RouterSelector from "./lib/RouterSelector";
import Layout from "./components/Layout";
import Home from "./pages/Home.jsx";
import Stats from "./pages/Stats"; // Updated import name
import GameRoom from "./routes/GameRoutes.jsx";
import Signout from "./Auth/Signout";
// import SignUp from "./Auth/Authenticate.jsx";
import PageNotFound from "../src/pages/PageNotFound";
import ProjectInfo from "../src/pages/ProjectInfo";
import Session from "./pages/Sessions.jsx";
import StudyRoom from "./pages/SessionRoom";
import OtpInput from "./Auth/Verifyotp.jsx";
import Settings from "./pages/Settings";
import { UserProfileProvider } from "@/contexts/UserProfileContext";
import GoogleRedirect from "./Auth/GoogleRedirect";
import Auth from "./Auth/Auth";
import ForgotPassword from "./Auth/ForgotPassword";
import ResetPassword from "./Auth/ResetPassword";
import PrivacyPolicy from "./pages/PrivacyPolicy";
import { SocketProvider } from "./contexts/SocketContext";
import FriendsPage from "./pages/FriendsPage.jsx";
import { ToastContainer } from "react-toastify";
import "react-toastify/dist/ReactToastify.css";
import Notes from "./pages/Notes";
import Delete from "./components/settings/Delete";
import Chats from "./pages/Chats";
import { QueryClient, QueryClientProvider } from "@tanstack/react-query";

function App() {
  const queryClient = new QueryClient();

  return (
    <UserProfileProvider>
      <QueryClientProvider client={queryClient}>
        <SocketProvider>
          <RouterSelector>
            <Routes>
              <Route path="/" element={<Layout />}>
                <Route index element={<Home />} />
                <Route path="session" element={<Session />} />
                <Route path="stats" element={<Stats isCurrentUser={true} />} />
                <Route
                  path="user/:userId"
                  element={<Stats isCurrentUser={false} />}
                />
                <Route path="games/*" element={<GameRoom />} />
                <Route path="notenest" element={<NoteNest />} />
                <Route path="project-details" element={<ProjectInfo />} />
                <Route path="settings/" element={<Settings />} />
                <Route path="friends" element={<FriendsPage />} />
                <Route path="chat" element={<Chats />} />
                <Route path="*" element={<PageNotFound />} />
              </Route>

              <Route path="session/:id" element={<StudyRoom />} />
              <Route path="/signout" element={<Signout />} />
              <Route path="/verify" element={<OtpInput />} />
              <Route path="/authenticate" element={<Auth />} />
              <Route path="/forgot-password" element={<ForgotPassword />} />
              <Route path="/verify-reset-otp" element={<OtpInput />} />
              <Route path="/reset-password" element={<ResetPassword />} />
              <Route
                path="/auth/google/callback"
                element={<GoogleRedirect />}
              />
<<<<<<< HEAD
              <Route path="/delete-account" element={<Delete />} />
              <Route path="/privacy" element={<PrivacyPolicy />} />
=======
              <Route path="games/*" element={<GameRoom />} />
              <Route path="notes" element={<Notes />} />
              <Route path="project-details" element={<ProjectInfo />} />
              <Route path="settings/" element={<Settings />} />
              <Route path="friends" element={<FriendsPage />} />
              <Route path="chat" element={<Chats />} />
>>>>>>> 430de33c
              <Route path="*" element={<PageNotFound />} />
            </Routes>
          </RouterSelector>
          <ToastContainer
            position="top-right"
            autoClose={5000}
            hideProgressBar={false}
            closeOnClick
            pauseOnHover
            theme="light"
          />
        </SocketProvider>
      </QueryClientProvider>
    </UserProfileProvider>
  );
}

export default App;<|MERGE_RESOLUTION|>--- conflicted
+++ resolved
@@ -64,17 +64,8 @@
                 path="/auth/google/callback"
                 element={<GoogleRedirect />}
               />
-<<<<<<< HEAD
               <Route path="/delete-account" element={<Delete />} />
               <Route path="/privacy" element={<PrivacyPolicy />} />
-=======
-              <Route path="games/*" element={<GameRoom />} />
-              <Route path="notes" element={<Notes />} />
-              <Route path="project-details" element={<ProjectInfo />} />
-              <Route path="settings/" element={<Settings />} />
-              <Route path="friends" element={<FriendsPage />} />
-              <Route path="chat" element={<Chats />} />
->>>>>>> 430de33c
               <Route path="*" element={<PageNotFound />} />
             </Routes>
           </RouterSelector>

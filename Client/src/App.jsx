import { Routes, Route } from "react-router-dom";
import RouterSelector from "./lib/RouterSelector";
import Layout from "./components/Layout";
import Home from "./pages/Home.jsx";
import Stats from "./pages/Stats"; // Updated import name
import GameRoom from "./routes/GameRoutes.jsx";
import Signout from "./Auth/Signout";
// import SignUp from "./Auth/Authenticate.jsx";
import PageNotFound from "../src/pages/PageNotFound";
import ProjectInfo from "../src/pages/ProjectInfo";
import Session from "./pages/Sessions.jsx";
import StudyRoom from "./pages/SessionRoom";
import OtpInput from "./Auth/Verifyotp.jsx";
import Settings from "./pages/Settings";
import { UserProfileProvider } from "@/contexts/UserProfileContext";
import GoogleRedirect from "./Auth/GoogleRedirect";
import Auth from "./Auth/Auth";
import ForgotPassword from "./Auth/ForgotPassword";
import ResetPassword from "./Auth/ResetPassword";
import PrivacyPolicy from "./pages/PrivacyPolicy";
import { SocketProvider } from "./contexts/SocketContext";
import FriendsPage from "./pages/FriendsPage.jsx";
import { ToastContainer } from "react-toastify";
import "react-toastify/dist/ReactToastify.css";
import NoteNest from "./pages/NoteNest";
import Delete from "./components/settings/Delete";
import Chats from "./pages/Chats";
<<<<<<< HEAD
import { QueryClient, QueryClientProvider } from "@tanstack/react-query";

=======
>>>>>>> 938d8c47
function App() {
  const queryClient = new QueryClient();

  return (
    <UserProfileProvider>
      <QueryClientProvider client={queryClient}>
        <SocketProvider>
          <RouterSelector>
            <Routes>
              <Route path="/" element={<Layout />}>
                <Route index element={<Home />} />
                <Route path="session" element={<Session />} />
                <Route path="stats" element={<Stats isCurrentUser={true} />} />
                <Route
                  path="user/:userId"
                  element={<Stats isCurrentUser={false} />}
                />
                <Route path="games/*" element={<GameRoom />} />
                <Route path="notenest" element={<NoteNest />} />
                <Route path="project-details" element={<ProjectInfo />} />
                <Route path="settings/" element={<Settings />} />
                <Route path="friends" element={<FriendsPage />} />
                <Route path="chat" element={<Chats />} />
                <Route path="*" element={<PageNotFound />} />
              </Route>

              <Route path="session/:id" element={<StudyRoom />} />
              <Route path="/signout" element={<Signout />} />
              <Route path="/verify" element={<OtpInput />} />
              <Route path="/authenticate" element={<Auth />} />
              <Route
                path="/auth/google/callback"
                element={<GoogleRedirect />}
              />
              <Route path="/delete-account" element={<Delete />} />
              <Route path="/privacy" element={<PrivacyPolicy />} />
              <Route path="*" element={<PageNotFound />} />
<<<<<<< HEAD
            </Routes>
          </RouterSelector>
          <ToastContainer
            position="top-right"
            autoClose={5000}
            hideProgressBar={false}
            closeOnClick
            pauseOnHover
            theme="light"
          />
        </SocketProvider>
      </QueryClientProvider>
=======
            </Route>

            <Route path="session/:id" element={<StudyRoom />} />
            <Route path="/signout" element={<Signout />} />
            <Route path="/verify" element={<OtpInput />} />
            <Route path="/authenticate" element={<Auth />} />
             <Route path="/forgot-password" element={<ForgotPassword />} />
              <Route path="/verify-reset-otp" element={<OtpInput />} />
            <Route path="/reset-password" element={<ResetPassword />} />
            <Route path="/auth/google/callback" element={<GoogleRedirect />} />
            <Route path="/delete-account" element={<Delete />} />
            <Route path="/privacy" element={<PrivacyPolicy />} />
            <Route path="*" element={<PageNotFound />} />
          </Routes>
        </RouterSelector>
        <ToastContainer
          position="top-right"
          autoClose={5000}
          hideProgressBar={false}
          closeOnClick
          pauseOnHover
          theme="light"
        />
      </SocketProvider>
>>>>>>> 938d8c47
    </UserProfileProvider>
  );
}

export default App;<|MERGE_RESOLUTION|>--- conflicted
+++ resolved
@@ -25,11 +25,8 @@
 import NoteNest from "./pages/NoteNest";
 import Delete from "./components/settings/Delete";
 import Chats from "./pages/Chats";
-<<<<<<< HEAD
 import { QueryClient, QueryClientProvider } from "@tanstack/react-query";
 
-=======
->>>>>>> 938d8c47
 function App() {
   const queryClient = new QueryClient();
 
@@ -56,39 +53,12 @@
                 <Route path="*" element={<PageNotFound />} />
               </Route>
 
-              <Route path="session/:id" element={<StudyRoom />} />
-              <Route path="/signout" element={<Signout />} />
-              <Route path="/verify" element={<OtpInput />} />
-              <Route path="/authenticate" element={<Auth />} />
-              <Route
-                path="/auth/google/callback"
-                element={<GoogleRedirect />}
-              />
-              <Route path="/delete-account" element={<Delete />} />
-              <Route path="/privacy" element={<PrivacyPolicy />} />
-              <Route path="*" element={<PageNotFound />} />
-<<<<<<< HEAD
-            </Routes>
-          </RouterSelector>
-          <ToastContainer
-            position="top-right"
-            autoClose={5000}
-            hideProgressBar={false}
-            closeOnClick
-            pauseOnHover
-            theme="light"
-          />
-        </SocketProvider>
-      </QueryClientProvider>
-=======
-            </Route>
-
             <Route path="session/:id" element={<StudyRoom />} />
             <Route path="/signout" element={<Signout />} />
             <Route path="/verify" element={<OtpInput />} />
             <Route path="/authenticate" element={<Auth />} />
-             <Route path="/forgot-password" element={<ForgotPassword />} />
-              <Route path="/verify-reset-otp" element={<OtpInput />} />
+            <Route path="/forgot-password" element={<ForgotPassword />} />
+            <Route path="/verify-reset-otp" element={<OtpInput />} />
             <Route path="/reset-password" element={<ResetPassword />} />
             <Route path="/auth/google/callback" element={<GoogleRedirect />} />
             <Route path="/delete-account" element={<Delete />} />
@@ -105,7 +75,6 @@
           theme="light"
         />
       </SocketProvider>
->>>>>>> 938d8c47
     </UserProfileProvider>
   );
 }

import { Routes, Route } from "react-router-dom";
import RouterSelector from "./lib/RouterSelector";
import Layout from "./components/Layout";
import Home from "./pages/Home.jsx";
import Stats from "./pages/Stats"; // Updated import name
import GameRoom from "./routes/GameRoutes.jsx";
import Signout from "./Auth/Signout";
// import SignUp from "./Auth/Authenticate.jsx";
import PageNotFound from "../src/pages/PageNotFound";
import ProjectInfo from "../src/pages/ProjectInfo";
import Session from "./pages/Sessions.jsx";
import StudyRoom from "./pages/SessionRoom";
import OtpInput from "./Auth/Verifyotp.jsx";
import Settings from "./pages/Settings";
import { UserProfileProvider } from "@/contexts/UserProfileContext";
import GoogleRedirect from "./Auth/GoogleRedirect";
import Auth from "./Auth/Auth";
import PrivacyPolicy from "./pages/PrivacyPolicy";
import { SocketProvider } from "./context/SocketContext";
import FriendsPage from "./pages/FriendsPage.jsx";
import { ToastContainer } from 'react-toastify';
import 'react-toastify/dist/ReactToastify.css';

function App() {
  return (
    <UserProfileProvider>
      <SocketProvider>
        <RouterSelector>
          <Routes>
            <Route path="/" element={<Layout />}>
              <Route index element={<Home />} />
              <Route path="session" element={<Session />} />
              <Route path="stats" element={<Stats isCurrentUser={true} />} /> {/* Updated */}
              <Route path="games/*" element={<GameRoom />} />
              <Route path="project-details" element={<ProjectInfo />} />
              <Route path="settings/" element={<Settings />} />
<<<<<<< HEAD
              <Route path="user/:userId" element={<Stats isCurrentUser={false} />} /> {/* Updated */}
              <Route path="*" element={<PageNotFound />} />
=======
              <Route path="friends" element={<FriendsPage/>} />
>>>>>>> 4b511753
            </Route>

            <Route path="session/:id" element={<StudyRoom />} />
            <Route path="/signout" element={<Signout />} />
            <Route path="/verify" element={<OtpInput />} />
            <Route path="/authenticate" element={<Auth />} />
            <Route path="/auth/google/callback" element={<GoogleRedirect />} />
            <Route path="/privacy" element={<PrivacyPolicy />} />
            <Route path="*" element={<PageNotFound />} />
          </Routes>
        </RouterSelector>
        <ToastContainer
          position="top-right"
          autoClose={5000}
          hideProgressBar={false}
          closeOnClick
          pauseOnHover
          theme="light"
        />
      </SocketProvider>
    </UserProfileProvider>
  );
}

export default App;<|MERGE_RESOLUTION|>--- conflicted
+++ resolved
@@ -34,12 +34,9 @@
               <Route path="games/*" element={<GameRoom />} />
               <Route path="project-details" element={<ProjectInfo />} />
               <Route path="settings/" element={<Settings />} />
-<<<<<<< HEAD
               <Route path="user/:userId" element={<Stats isCurrentUser={false} />} /> {/* Updated */}
+              <Route path="friends" element={<FriendsPage />} />
               <Route path="*" element={<PageNotFound />} />
-=======
-              <Route path="friends" element={<FriendsPage/>} />
->>>>>>> 4b511753
             </Route>
 
             <Route path="session/:id" element={<StudyRoom />} />
